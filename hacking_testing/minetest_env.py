import datetime
import logging
import os
import random
import shutil
import subprocess
import uuid
from typing import Any, Dict, Optional, Tuple

import gym
import matplotlib.pyplot as plt
import numpy as np
import proto_python.objects_pb2 as pb_objects
import zmq
<<<<<<< HEAD
from proto_python.objects_pb2 import KeyType

# Define allowed keys / buttons
KEY_MAP = {
    "FORWARD": KeyType.FORWARD,
    "BACKWARD": KeyType.BACKWARD,
    "LEFT": KeyType.LEFT,
    "RIGHT": KeyType.RIGHT,
    "JUMP": KeyType.JUMP,
    "SNEAK": KeyType.SNEAK,  # shift key in menus
    "DIG": KeyType.DIG,  # left mouse button
    "MIDDLE": KeyType.MIDDLE,  # middle mouse button
    "PLACE": KeyType.PLACE,  # right mouse button
    "DROP": KeyType.DROP,
    "HOTBAR_NEXT": KeyType.HOTBAR_NEXT,  # mouse wheel up
    "HOTBAR_PREV": KeyType.HOTBAR_PREV,  # mouse wheel down
    "SLOT_1": KeyType.SLOT_1,
    "SLOT_2": KeyType.SLOT_2,
    "SLOT_3": KeyType.SLOT_3,
    "SLOT_4": KeyType.SLOT_4,
    "SLOT_5": KeyType.SLOT_5,
    "SLOT_6": KeyType.SLOT_6,
    "SLOT_7": KeyType.SLOT_7,
    "SLOT_8": KeyType.SLOT_8,
    "INVENTORY": KeyType.INVENTORY,
    "ESC": KeyType.ESC,
}
INV_KEY_MAP = {value: key for key, value in KEY_MAP.items()}

# Define noop action
NOOP_ACTION = {key: 0 for key in KEY_MAP.keys()}
NOOP_ACTION.update({"MOUSE": np.zeros(2, dtype=int)})


def unpack_pb_obs(received_obs: str):
    pb_obs = pb_objects.Observation()
    pb_obs.ParseFromString(received_obs)
    obs = np.frombuffer(pb_obs.image.data, dtype=np.uint8).reshape(
        pb_obs.image.height,
        pb_obs.image.width,
        3,
    )
    last_action = unpack_pb_action(pb_obs.action) if pb_obs.action else None
    # TODO receive rewards etc.
    rew = 0.0
    done = False
    info = {}
    return obs, rew, done, info, last_action


def unpack_pb_action(pb_action: pb_objects.Action):
    action = dict(NOOP_ACTION)
    action["MOUSE"] = [pb_action.mouseDx, pb_action.mouseDy]
    for key_event in pb_action.keyEvents:
        if key_event.key in INV_KEY_MAP and key_event.eventType == pb_objects.PRESS:
            key_name = INV_KEY_MAP[key_event.key]
            action[key_name] = 1
    return action


def pack_pb_action(action: Dict[str, Any]):
    pb_action = pb_objects.Action()
    pb_action.mouseDx, pb_action.mouseDy = action["MOUSE"]
    for key, v in action.items():
        if key == "MOUSE":
            continue
        pb_action.keyEvents.append(
            pb_objects.KeyboardEvent(
                key=KEY_MAP[key],
                eventType=pb_objects.PRESS if v else pb_objects.RELEASE,
            ),
        )
    return pb_action
=======
from proto_python.client import dumb_inputs_pb2 as dumb_inputs
from proto_python.client import dumb_outputs_pb2 as dumb_outputs

KEYS = [
    "FORWARD",
    "BACKWARD",
    "LEFT",
    "RIGHT",
    "JUMP",
    "SNEAK",
    "DIG",  # left mouse
    "MIDDLE",  # middle mouse
    "PLACE",  # right mouse
    "DROP",
    "HOTBAR_NEXT",
    "HOTBAR_PREVIOUS",
    "SLOT1",
    "SLOT2",
    "SLOT3",
    "SLOT4",
    "SLOT5",
    "SLOT6",
    "SLOT7",
    "SLOT8",
    # these keys open the inventory/menu
    # "ESC",
    "INVENTORY",
    # "AUX1",
    # these keys lead to errors:
    # "CHAT", "CMD",
    # these keys are probably uninteresting
    # "zoom",
    # "autoforward",
    # "pitchmove",
    # "freemove",
    # "fastmove",
    # "noclip",
    # "screenshot",
]
>>>>>>> 477457ef


def start_minetest_server(
    minetest_path: str = "bin/minetest",
    config_path: str = "minetest.conf",
    log_path: str = "log/{}.log",
    server_port: int = 30000,
    world_dir: str = "newworld",
):
    cmd = [
        minetest_path,
        "--server",
        "--world",
        world_dir,
        "--gameid",
        "minetest",  # TODO does this have to be unique?
        "--config",
        config_path,
        "--port",
        str(server_port),
    ]
    stdout_file = log_path.format("server_stdout")
    stderr_file = log_path.format("server_stderr")
    with open(stdout_file, "w") as out, open(stderr_file, "w") as err:
        server_process = subprocess.Popen(cmd, stdout=out, stderr=err)
    return server_process


def start_minetest_client(
    minetest_path: str = "bin/minetest",
    config_path: str = "minetest.conf",
    log_path: str = "log/{}.log",
    client_port: int = 5555,
    server_port: int = 30000,
    cursor_img: str = "cursors/mouse_cursor_white_16x16.png",
    client_name: str = "MinetestAgent",
):
    cmd = [
        minetest_path,
        "--name",
        client_name,
        "--password",
        "1234",
        "--address",
        "0.0.0.0",  # listen to all interfaces
        "--port",
        str(server_port),
        "--go",
        "--dumb",
        "--client-address",
        "tcp://localhost:" + str(client_port),
        "--record",
        "--noresizing",
        "--config",
        config_path,
    ]
    if cursor_img:
        cmd.extend(["--cursor-image", cursor_img])

    stdout_file = log_path.format("client_stdout")
    stderr_file = log_path.format("client_stderr")
    with open(stdout_file, "w") as out, open(stderr_file, "w") as err:
        client_process = subprocess.Popen(cmd, stdout=out, stderr=err)
    return client_process


class Minetest(gym.Env):
    metadata = {"render.modes": ["rgb_array", "human"]}

    def __init__(
        self,
        env_port: int = 5555,
        server_port: int = 30000,
        minetest_executable: Optional[os.PathLike] = None,
        log_dir: Optional[os.PathLike] = None,
        config_path: Optional[os.PathLike] = None,
        cursor_image_path: Optional[os.PathLike] = None,
        world_dir: Optional[os.PathLike] = None,
        display_size: Tuple[int, int] = (1024, 600),
        fov: int = 72,
        seed: Optional[int] = None,
        start_minetest: Optional[bool] = True,
    ):
        # Graphics settings
        self.display_size = display_size
        self.fov_y = fov
        self.fov_x = self.fov_y * self.display_size[0] / self.display_size[1]
        self.max_mouse_move_x = 180 / self.fov_x * self.display_size[0]
        self.max_mouse_move_y = 180 / self.fov_y * self.display_size[1]

        # Define action and observation space
        self.action_space = gym.spaces.Dict(
            {
                **{key: gym.spaces.Discrete(2) for key in KEY_MAP.keys()},
                **{
                    "MOUSE": gym.spaces.Box(
                        np.array([-self.max_mouse_move_x, -self.max_mouse_move_y]),
                        np.array([self.max_mouse_move_x, self.max_mouse_move_y]),
                        shape=(2,),
                        dtype=int,
                    ),
                },
            },
        )
        self.observation_space = gym.spaces.Box(
            0,
            255,
            shape=(self.display_size[1], self.display_size[0], 3),
            dtype=np.uint8,
        )

        # Define Minetest paths
        self.root_dir = os.path.dirname(os.path.dirname(__file__))
        if minetest_executable is None:
            self.minetest_executable = os.path.join(self.root_dir, "bin", "minetest")
        if log_dir is None:
            self.log_dir = os.path.join(self.root_dir, "log")
        os.makedirs(self.log_dir, exist_ok=True)
        self.world_dir = world_dir
        self.config_path = config_path
        self.cursor_image_path = cursor_image_path
        if cursor_image_path is None:
            self.cursor_image_path = os.path.join(
                self.root_dir,
                "cursors",
                "mouse_cursor_white_16x16.png",
            )

        # Regenerate and clean world if no custom world provided
        self.reset_world = self.world_dir is None

        # Clean config if no custom config provided
        self.clean_config = self.config_path is None

        # Whether to start minetest server and client
        self.start_minetest = start_minetest

        # Used ports
        self.env_port = env_port  # MT env <-> MT client
        self.server_port = server_port  # MT client <-> MT server

        # ZMQ objects
        self.socket = None
        self.context = None

        # Minetest processes
        self.server_process = None
        self.client_process = None

        # Env objects
        self.last_obs = None
        self.render_fig = None
        self.render_img = None

        # Seed the environment
        self.unique_env_id = str(uuid.uuid4())  # fallback UUID when no seed is provided
        if seed:
            self.seed(seed)

        # Configure logging
        logging.basicConfig(
            filename=os.path.join(self.log_dir, f"env_{self.unique_env_id}.log"),
            filemode="a",
            format='%(asctime)s,%(msecs)d %(name)s %(levelname)s %(message)s',
            datefmt='%H:%M:%S',
            level=logging.DEBUG,
        )

    def _reset_zmq(self):
        if self.socket:
            self.socket.close()
        self.context = zmq.Context()
        self.socket = self.context.socket(zmq.REP)
        self.socket.bind(f"tcp://*:{self.env_port}")

    def _reset_minetest(self):
        # Determine log paths
        reset_timestamp = datetime.datetime.now().strftime("%m-%d-%Y,%H:%M:%S")
        log_path = os.path.join(
            self.log_dir, f"{{}}_{reset_timestamp}_{self.unique_env_id}.log",
        )

        # (Re)start Minetest server
        if self.server_process:
            self.server_process.kill()
        self.server_process = start_minetest_server(
            self.minetest_executable,
            self.config_path,
            log_path,
            self.server_port,
            self.world_dir,
        )

        # (Re)start Minetest client
        if self.client_process:
            self.client_process.kill()
        self.client_process = start_minetest_client(
            self.minetest_executable,
            self.config_path,
            log_path,
            self.env_port,
            self.server_port,
            self.cursor_image_path,
        )

    def _delete_world(self):
        if self.world_dir is not None:
            if os.path.exists(self.world_dir):
                shutil.rmtree(self.world_dir)
        else:
            raise RuntimeError(
                "World directory was not set. Please, provide a world directory"
                "in the constructor or seed the environment!",
            )

    def _delete_config(self):
        if self.config_path is not None:
            if os.path.exists(self.config_path):
                os.remove(self.config_path)
        else:
            raise RuntimeError(
                "Minetest config path was not set. Please, provide a config path"
                "in the constructor or seed the environment!",
            )

    def _write_config(self):
        with open(self.config_path, "w") as config_file:
            # Update default settings
            config_file.write("mute_sound = true\n")
            config_file.write("show_debug = false\n")

            # Set display size
            config_file.write(f"screen_w = {self.display_size[0]}\n")
            config_file.write(f"screen_h = {self.display_size[1]}\n")

            # Set FOV
            config_file.write(f"fov = {self.fov_y}\n")

            # Seed the map generator
            if self.seed:
                config_file.write(f"fixed_map_seed = {self.seed}\n")

    def seed(self, seed: int):
        self.seed = seed

        # Create UUID from seed
        rnd = random.Random()
        rnd.seed(self.seed)
        self.unique_env_id = str(uuid.UUID(int=rnd.getrandbits(128), version=4))

        # If not set manually, world and config paths are based on UUID
        if self.world_dir is None:
            self.world_dir = os.path.join(self.root_dir, self.unique_env_id)
        if self.config_path is None:
            self.config_path = os.path.join(self.root_dir, f"{self.unique_env_id}.conf")
            self._write_config()
        # TODO seed used libraries, like numpy, pytorch etc.

<<<<<<< HEAD
=======
    def _unpack_pb_obs(self, received_obs: str):
        pb_obs = dumb_outputs.OutputObservation()
        pb_obs.ParseFromString(received_obs)
        obs = np.frombuffer(pb_obs.data, dtype=np.uint8).reshape(
            pb_obs.height,
            pb_obs.width,
            3,
        )
        rew = pb_obs.reward
        # TODO receive etc.
        done = False
        info = {}
        return obs, rew, done, info

    def _pack_pb_action(self, action: Dict[str, Any]):
        pb_action = dumb_inputs.InputAction()
        pb_action.mouseDx, pb_action.mouseDy = action["mouse"]
        for key, v in action.items():
            if key == "mouse":
                continue
            pb_action.keyEvents.append(
                dumb_inputs.KeyboardEvent(
                    key=key,
                    eventType=dumb_inputs.PRESS if v else dumb_inputs.RELEASE,
                ),
            )
        return pb_action

>>>>>>> 477457ef
    def reset(self):
        if self.start_minetest:
            if self.reset_world:
                self._delete_world()
            self._reset_minetest()
        self._reset_zmq()

        # Receive initial observation
        logging.debug("Waiting for first obs...")
        byte_obs = self.socket.recv()
        obs, _, _, _, _ = unpack_pb_obs(byte_obs)
        self.last_obs = obs
        logging.debug("Received first obs: {}".format(obs.shape))
        return obs

    def step(self, action: Dict[str, Any]):
        # Send action
        action["MOUSE"] = action["MOUSE"].tolist()
        logging.debug("Sending action: {}".format(action))
        pb_action = pack_pb_action(action)
        self.socket.send(pb_action.SerializeToString())

        # TODO more robust check for whether a server/client is alive while receiving observations
        for process in [self.server_process, self.client_process]:
            if process is not None and process.poll() is not None:
                return self.last_obs, 0.0, True, {}

        # Receive observation
        logging.debug("Waiting for obs...")
        byte_obs = self.socket.recv()
        next_obs, rew, done, info, last_action = unpack_pb_obs(byte_obs)

        if last_action:
            assert action == last_action

        self.last_obs = next_obs
        logging.debug(f"Received obs - {next_obs.shape}; reward - {rew}")
        return next_obs, rew, done, info

    def render(self, render_mode: str = "human"):
        if render_mode is None:
            gym.logger.warn(
                "You are calling render method without specifying any render mode. "
                "You can specify the render_mode at initialization, "
                f'e.g. gym("{self.spec.id}", render_mode="rgb_array")',
            )
            return
        if render_mode == "human":
            if self.render_img is None:
                # Setup figure
                plt.rcParams["toolbar"] = "None"
                plt.rcParams["figure.autolayout"] = True

                self.render_fig = plt.figure(
                    num="Minetest Env",
                    figsize=(3 * self.display_size[0] / self.display_size[1], 3),
                )
                self.render_img = self.render_fig.gca().imshow(self.last_obs)
                self.render_fig.gca().axis("off")
                self.render_fig.gca().margins(0, 0)
                self.render_fig.gca().autoscale_view()
            else:
                self.render_img.set_data(self.last_obs)
            plt.draw(), plt.pause(1e-3)
        elif render_mode == "rgb_array":
            return self.last_obs

    def close(self):
        if self.render_fig is not None:
            plt.close()
        if self.socket is not None:
            self.socket.close()
        if self.client_process is not None:
            self.client_process.kill()
        if self.server_process is not None:
            self.server_process.kill()
        if self.reset_world:
            self._delete_world()
        if self.clean_config:
            self._delete_config()<|MERGE_RESOLUTION|>--- conflicted
+++ resolved
@@ -12,7 +12,6 @@
 import numpy as np
 import proto_python.objects_pb2 as pb_objects
 import zmq
-<<<<<<< HEAD
 from proto_python.objects_pb2 import KeyType
 
 # Define allowed keys / buttons
@@ -56,8 +55,8 @@
         3,
     )
     last_action = unpack_pb_action(pb_obs.action) if pb_obs.action else None
-    # TODO receive rewards etc.
-    rew = 0.0
+    rew = pb_obs.reward
+    # TODO receive terminal flag and extra infos
     done = False
     info = {}
     return obs, rew, done, info, last_action
@@ -86,47 +85,6 @@
             ),
         )
     return pb_action
-=======
-from proto_python.client import dumb_inputs_pb2 as dumb_inputs
-from proto_python.client import dumb_outputs_pb2 as dumb_outputs
-
-KEYS = [
-    "FORWARD",
-    "BACKWARD",
-    "LEFT",
-    "RIGHT",
-    "JUMP",
-    "SNEAK",
-    "DIG",  # left mouse
-    "MIDDLE",  # middle mouse
-    "PLACE",  # right mouse
-    "DROP",
-    "HOTBAR_NEXT",
-    "HOTBAR_PREVIOUS",
-    "SLOT1",
-    "SLOT2",
-    "SLOT3",
-    "SLOT4",
-    "SLOT5",
-    "SLOT6",
-    "SLOT7",
-    "SLOT8",
-    # these keys open the inventory/menu
-    # "ESC",
-    "INVENTORY",
-    # "AUX1",
-    # these keys lead to errors:
-    # "CHAT", "CMD",
-    # these keys are probably uninteresting
-    # "zoom",
-    # "autoforward",
-    # "pitchmove",
-    # "freemove",
-    # "fastmove",
-    # "noclip",
-    # "screenshot",
-]
->>>>>>> 477457ef
 
 
 def start_minetest_server(
@@ -357,6 +315,7 @@
             # Update default settings
             config_file.write("mute_sound = true\n")
             config_file.write("show_debug = false\n")
+            config_file.write("enable_client_modding = true\n")
 
             # Set display size
             config_file.write(f"screen_w = {self.display_size[0]}\n")
@@ -385,37 +344,6 @@
             self._write_config()
         # TODO seed used libraries, like numpy, pytorch etc.
 
-<<<<<<< HEAD
-=======
-    def _unpack_pb_obs(self, received_obs: str):
-        pb_obs = dumb_outputs.OutputObservation()
-        pb_obs.ParseFromString(received_obs)
-        obs = np.frombuffer(pb_obs.data, dtype=np.uint8).reshape(
-            pb_obs.height,
-            pb_obs.width,
-            3,
-        )
-        rew = pb_obs.reward
-        # TODO receive etc.
-        done = False
-        info = {}
-        return obs, rew, done, info
-
-    def _pack_pb_action(self, action: Dict[str, Any]):
-        pb_action = dumb_inputs.InputAction()
-        pb_action.mouseDx, pb_action.mouseDy = action["mouse"]
-        for key, v in action.items():
-            if key == "mouse":
-                continue
-            pb_action.keyEvents.append(
-                dumb_inputs.KeyboardEvent(
-                    key=key,
-                    eventType=dumb_inputs.PRESS if v else dumb_inputs.RELEASE,
-                ),
-            )
-        return pb_action
-
->>>>>>> 477457ef
     def reset(self):
         if self.start_minetest:
             if self.reset_world:
