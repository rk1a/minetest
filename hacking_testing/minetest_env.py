import datetime
import logging
import os
import random
import shutil
import subprocess
import uuid
from typing import Any, Dict, List, Optional, Tuple

import gym
import matplotlib.pyplot as plt
import numpy as np
import proto_python.objects_pb2 as pb_objects
import psutil
import zmq
from proto_python.objects_pb2 import KeyType

# Define default keys / buttons
KEY_MAP = {
    "FORWARD": KeyType.FORWARD,
    "BACKWARD": KeyType.BACKWARD,
    "LEFT": KeyType.LEFT,
    "RIGHT": KeyType.RIGHT,
    "JUMP": KeyType.JUMP,
    "SNEAK": KeyType.SNEAK,  # shift key in menus
    "DIG": KeyType.DIG,  # left mouse button
    "MIDDLE": KeyType.MIDDLE,  # middle mouse button
    "PLACE": KeyType.PLACE,  # right mouse button
    "DROP": KeyType.DROP,
    "HOTBAR_NEXT": KeyType.HOTBAR_NEXT,  # mouse wheel up
    "HOTBAR_PREV": KeyType.HOTBAR_PREV,  # mouse wheel down
    "SLOT_1": KeyType.SLOT_1,
    "SLOT_2": KeyType.SLOT_2,
    "SLOT_3": KeyType.SLOT_3,
    "SLOT_4": KeyType.SLOT_4,
    "SLOT_5": KeyType.SLOT_5,
    "SLOT_6": KeyType.SLOT_6,
    "SLOT_7": KeyType.SLOT_7,
    "SLOT_8": KeyType.SLOT_8,
    "INVENTORY": KeyType.INVENTORY,
}
INV_KEY_MAP = {value: key for key, value in KEY_MAP.items()}

# Define noop action
NOOP_ACTION = {key: 0 for key in KEY_MAP.keys()}
NOOP_ACTION.update({"MOUSE": np.zeros(2, dtype=int)})


def unpack_pb_obs(received_obs: str):
    pb_obs = pb_objects.Observation()
    pb_obs.ParseFromString(received_obs)
    obs = np.frombuffer(pb_obs.image.data, dtype=np.uint8).reshape(
        pb_obs.image.height,
        pb_obs.image.width,
        3,
    )
    last_action = unpack_pb_action(pb_obs.action) if pb_obs.action else None
    rew = pb_obs.reward
    done = pb_obs.terminal
    # TODO receive extra infos
    info = {}
    return obs, rew, done, info, last_action


def unpack_pb_action(pb_action: pb_objects.Action):
    action = dict(NOOP_ACTION)
    action["MOUSE"] = [pb_action.mouseDx, pb_action.mouseDy]
    for key_event in pb_action.keyEvents:
        if key_event.key in INV_KEY_MAP and key_event.eventType == pb_objects.PRESS:
            key_name = INV_KEY_MAP[key_event.key]
            action[key_name] = 1
    return action


def pack_pb_action(action: Dict[str, Any]):
    pb_action = pb_objects.Action()
    pb_action.mouseDx, pb_action.mouseDy = action["MOUSE"]
    for key, v in action.items():
        if key == "MOUSE":
            continue
        pb_action.keyEvents.append(
            pb_objects.KeyboardEvent(
                key=KEY_MAP[key],
                eventType=pb_objects.PRESS if v else pb_objects.RELEASE,
            ),
        )
    return pb_action


def start_minetest_server(
    minetest_path: str = "bin/minetest",
    config_path: str = "minetest.conf",
    log_path: str = "log/{}.log",
    server_port: int = 30000,
    world_dir: str = "newworld",
):
    cmd = [
        minetest_path,
        "--server",
        "--world",
        world_dir,
        "--gameid",
        "minetest",  # TODO does this have to be unique?
        "--config",
        config_path,
        "--port",
        str(server_port),
    ]
    stdout_file = log_path.format("server_stdout")
    stderr_file = log_path.format("server_stderr")
    with open(stdout_file, "w") as out, open(stderr_file, "w") as err:
        server_process = subprocess.Popen(cmd, stdout=out, stderr=err)
    return server_process


def start_minetest_client(
    minetest_path: str = "bin/minetest",
    config_path: str = "minetest.conf",
    log_path: str = "log/{}.log",
    client_port: int = 5555,
    server_port: int = 30000,
    cursor_img: str = "cursors/mouse_cursor_white_16x16.png",
    client_name: str = "MinetestAgent",
    xvfb_headless: bool = False,
):
    cmd = [
        minetest_path,
        "--name",
        client_name,
        "--password",
        "1234",
        "--address",
        "0.0.0.0",  # listen to all interfaces
        "--port",
        str(server_port),
        "--go",
        "--dumb",
        "--client-address",
        "tcp://localhost:" + str(client_port),
        "--record",
        "--noresizing",
        "--config",
        config_path,
    ]
    if xvfb_headless:
        # hide window
        cmd.insert(0, "-a")  # allow restarts
        cmd.insert(0, "xvfb-run")
        # don't render to screen
        cmd.append("--headless")
    if cursor_img:
        cmd.extend(["--cursor-image", cursor_img])

    stdout_file = log_path.format("client_stdout")
    stderr_file = log_path.format("client_stderr")
    with open(stdout_file, "w") as out, open(stderr_file, "w") as err:
        client_process = subprocess.Popen(cmd, stdout=out, stderr=err)
    return client_process


class Minetest(gym.Env):
    metadata = {"render.modes": ["rgb_array", "human"]}

    def __init__(
        self,
        env_port: int = 5555,
        server_port: int = 30000,
        minetest_executable: Optional[os.PathLike] = None,
        log_dir: Optional[os.PathLike] = None,
        config_path: Optional[os.PathLike] = None,
        cursor_image_path: Optional[os.PathLike] = None,
        world_dir: Optional[os.PathLike] = None,
        display_size: Tuple[int, int] = (1024, 600),
        fov: int = 72,
        seed: Optional[int] = None,
        start_minetest: bool = True,
        clientmods: List[str] = [],
        servermods: List[str] = [],
        config_dict: Dict[str, Any] = {},
        xvfb_headless: bool = False,
    ):
        # Graphics settings
        self.xvfb_headless = xvfb_headless
        self.display_size = display_size
        self.fov_y = fov
        self.fov_x = self.fov_y * self.display_size[0] / self.display_size[1]
        # Define action and observation space
        self.max_mouse_move_x = self.display_size[0]
        self.max_mouse_move_y = self.display_size[1]
        self.action_space = gym.spaces.Dict(
            {
                **{key: gym.spaces.Discrete(2) for key in KEY_MAP.keys()},
                **{
                    "MOUSE": gym.spaces.Box(
                        np.array([-self.max_mouse_move_x, -self.max_mouse_move_y]),
                        np.array([self.max_mouse_move_x, self.max_mouse_move_y]),
                        shape=(2,),
                        dtype=int,
                    ),
                },
            },
        )
        self.observation_space = gym.spaces.Box(
            0,
            255,
            shape=(self.display_size[1], self.display_size[0], 3),
            dtype=np.uint8,
        )

        # Define Minetest paths
        self.root_dir = os.path.dirname(os.path.dirname(__file__))
        self.minetest_executable = minetest_executable
        if minetest_executable is None:
            self.minetest_executable = os.path.join(self.root_dir, "bin", "minetest")
        if log_dir is None:
            self.log_dir = os.path.join(self.root_dir, "log")
        os.makedirs(self.log_dir, exist_ok=True)
        self.world_dir = world_dir
        self.config_path = config_path
        self.cursor_image_path = cursor_image_path
        if cursor_image_path is None:
            self.cursor_image_path = os.path.join(
                self.root_dir,
                "cursors",
                "mouse_cursor_white_16x16.png",
            )

        # Regenerate and clean world if no custom world provided
        self.reset_world = self.world_dir is None

        # Clean config if no custom config provided
        self.clean_config = self.config_path is None

        # Whether to start minetest server and client
        self.start_minetest = start_minetest

        # Used ports
        self.env_port = env_port  # MT env <-> MT client
        self.server_port = server_port  # MT client <-> MT server

        # ZMQ objects
        self.socket = None
        self.context = None

        # Minetest processes
        self.server_process = None
        self.client_process = None

        # Env objects
        self.last_obs = None
        self.render_fig = None
        self.render_img = None

        # Seed the environment
        self.unique_env_id = str(uuid.uuid4())  # fallback UUID when no seed is provided
        if seed is not None:
            self.seed(seed)

        # Configure logging
        logging.basicConfig(
            filename=os.path.join(self.log_dir, f"env_{self.unique_env_id}.log"),
            filemode="a",
            format="%(asctime)s,%(msecs)d %(name)s %(levelname)s %(message)s",
            datefmt="%H:%M:%S",
            level=logging.DEBUG,
        )

        # Configure mods
        self.clientmods = clientmods + ["rewards"]  # require the base rewards mod
        # add client mod names in case they entail a server side component
        self.servermods = servermods + clientmods
        self._enable_clientmods()
        self._enable_servermods()

        # Write minetest.conf
        self.config_dict = config_dict
        self._write_config()

    def _enable_clientmods(self):
        clientmods_folder = os.path.realpath(
            os.path.join(os.path.dirname(self.minetest_executable), "../clientmods"),
        )
        if not os.path.exists(clientmods_folder):
            raise RuntimeError(f"Client mods must be located at {clientmods_folder}!")
        # Write mods.conf to enable client mods
        with open(os.path.join(clientmods_folder, "mods.conf"), "w") as mods_config:
            for clientmod in self.clientmods:
                clientmod_folder = os.path.join(clientmods_folder, clientmod)
                if not os.path.exists(clientmod_folder):
                    logging.warning(
                        f"Client mod {clientmod} was not found!"
                        " It must be located at {clientmod_folder}.",
                    )
                else:
                    mods_config.write(f"load_mod_{clientmod} = true\n")

    def _enable_servermods(self):
        # Check if there are any server mods
        servermods_folder = os.path.realpath(
            os.path.join(os.path.dirname(self.minetest_executable), "../mods"),
        )
        if not os.path.exists(servermods_folder):
            raise RuntimeError(f"Server mods must be located at {servermods_folder}!")
        # Create world_dir/worldmods folder
        self._check_world_dir()
        worldmods_folder = os.path.join(self.world_dir, "worldmods")
        os.makedirs(worldmods_folder, exist_ok=True)
        # Copy server mods to world_dir/worldmods
        for mod in self.servermods:
            mod_folder = os.path.join(servermods_folder, mod)
            world_mod_folder = os.path.join(worldmods_folder, mod)
            if not os.path.exists(mod_folder):
                logging.warning(
                    f"Server mod {mod} was not found!"
                    f" It must be located at {mod_folder}.",
                )
            else:
                shutil.copytree(mod_folder, world_mod_folder)

    def _reset_zmq(self):
        if self.socket:
            self.socket.close()
        self.context = zmq.Context()
        self.socket = self.context.socket(zmq.REP)
        self.socket.bind(f"tcp://*:{self.env_port}")

    def _reset_minetest(self):
        # Determine log paths
        reset_timestamp = datetime.datetime.now().strftime("%m-%d-%Y,%H:%M:%S")
        log_path = os.path.join(
            self.log_dir,
            f"{{}}_{reset_timestamp}_{self.unique_env_id}.log",
        )

        # (Re)start Minetest server
        if self.server_process:
            self.server_process.kill()

        self.server_process = start_minetest_server(
            self.minetest_executable,
            self.config_path,
            log_path,
            self.server_port,
            self.world_dir,
        )

        # (Re)start Minetest client
        if self.client_process:
            self.client_process.kill()
            if self.xvfb_headless:
                # kill running xvfb processes
                for proc in psutil.process_iter():
                    if proc.name() in ["Xvfb"]:
                        proc.kill()
        self.client_process = start_minetest_client(
            self.minetest_executable,
            self.config_path,
            log_path,
            self.env_port,
            self.server_port,
            self.cursor_image_path,
            xvfb_headless=self.xvfb_headless,
        )
    
    def _check_world_dir(self):
        if self.world_dir is None:
            raise RuntimeError(
                "World directory was not set. Please, provide a world directory "
                "in the constructor or seed the environment!",
            )

    def _delete_world(self):
        self._check_world_dir()
        if os.path.exists(self.world_dir):
            shutil.rmtree(self.world_dir)
    
    def _check_config_path(self):
        if self.config_path is None:
            raise RuntimeError(
                "Minetest config path was not set. Please, provide a config path "
                "in the constructor or seed the environment!",
            )

    def _delete_config(self):
        self._check_config_path()
        if os.path.exists(self.config_path):
            os.remove(self.config_path)

    def _write_config(self):
        with open(self.config_path, "w") as config_file:
            # Update default settings
            config_file.write("mute_sound = true\n")
            config_file.write("show_debug = false\n")
            config_file.write("enable_client_modding = true\n")
<<<<<<< HEAD
            config_file.write("video_driver = null\n")
            config_file.write("enable_shaders = false\n")
=======
            config_file.write("csm_restriction_flags = 0\n")
            config_file.write("enable_mod_channels = true\n")
>>>>>>> 2ef95d58

            # Set display size
            config_file.write(f"screen_w = {self.display_size[0]}\n")
            config_file.write(f"screen_h = {self.display_size[1]}\n")

            # Set FOV
            config_file.write(f"fov = {self.fov_y}\n")

            # Seed the map generator
            if self.seed:
                config_file.write(f"fixed_map_seed = {self.seed}\n")

            # Set from custom config dict
            for key, value in self.config_dict.items():
                config_file.write(f"{key} = {value}\n")

    def seed(self, seed: int):
        self.seed = seed

        # Create UUID from seed
        rnd = random.Random()
        rnd.seed(self.seed)
        self.unique_env_id = str(uuid.UUID(int=rnd.getrandbits(128), version=4))

        # If not set manually, world and config paths are based on UUID
        if self.world_dir is None:
            self.world_dir = os.path.join(self.root_dir, self.unique_env_id)
        if self.config_path is None:
            self.config_path = os.path.join(self.root_dir, f"{self.unique_env_id}.conf")

    def reset(self):
        if self.start_minetest:
            if self.reset_world:
                self._delete_world()
            self._enable_servermods()
            self._reset_minetest()
        self._reset_zmq()

        # Receive initial observation
        logging.debug("Waiting for first obs...")
        byte_obs = self.socket.recv()
        obs, _, _, _, _ = unpack_pb_obs(byte_obs)
        self.last_obs = obs
        logging.debug("Received first obs: {}".format(obs.shape))
        return obs

    def step(self, action: Dict[str, Any]):
        # Send action
        if isinstance(action["MOUSE"], np.ndarray):
            action["MOUSE"] = action["MOUSE"].tolist()
        logging.debug("Sending action: {}".format(action))
        pb_action = pack_pb_action(action)
        self.socket.send(pb_action.SerializeToString())

        # TODO more robust check for whether a server/client is alive while receiving observations
        for process in [self.server_process, self.client_process]:
            if process is not None and process.poll() is not None:
                return self.last_obs, 0.0, True, {}

        # Receive observation
        logging.debug("Waiting for obs...")
        byte_obs = self.socket.recv()
        next_obs, rew, done, info, last_action = unpack_pb_obs(byte_obs)

        if last_action:
            assert action == last_action

        self.last_obs = next_obs
        logging.debug(f"Received obs - {next_obs.shape}; reward - {rew}")
        return next_obs, rew, done, info

    def render(self, render_mode: str = "human"):
        if render_mode is None:
            gym.logger.warn(
                "You are calling render method without specifying any render mode. "
                "You can specify the render_mode at initialization, "
                f'e.g. gym("{self.spec.id}", render_mode="rgb_array")',
            )
            return
        if render_mode == "human":
            if self.render_img is None:
                # Setup figure
                plt.rcParams["toolbar"] = "None"
                plt.rcParams["figure.autolayout"] = True

                self.render_fig = plt.figure(
                    num="Minetest Env",
                    figsize=(3 * self.display_size[0] / self.display_size[1], 3),
                )
                self.render_img = self.render_fig.gca().imshow(self.last_obs)
                self.render_fig.gca().axis("off")
                self.render_fig.gca().margins(0, 0)
                self.render_fig.gca().autoscale_view()
            else:
                self.render_img.set_data(self.last_obs)
            plt.draw(), plt.pause(1e-3)
        elif render_mode == "rgb_array":
            return self.last_obs

    def close(self):
        if self.render_fig is not None:
            plt.close()
        if self.socket is not None:
            self.socket.close()
        # TODO improve process termination
        # i.e. don't kill, but close signal
        if self.client_process is not None:
            self.client_process.kill()
        if self.server_process is not None:
            self.server_process.kill()
        if self.xvfb_headless:
            # kill remaining xvfb and minetest processes
            for proc in psutil.process_iter():
                if proc.name() in ["Xvfb", "minetest"]:
                    proc.kill()
        if self.reset_world:
            self._delete_world()
        if self.clean_config:
            self._delete_config()<|MERGE_RESOLUTION|>--- conflicted
+++ resolved
@@ -392,13 +392,10 @@
             config_file.write("mute_sound = true\n")
             config_file.write("show_debug = false\n")
             config_file.write("enable_client_modding = true\n")
-<<<<<<< HEAD
             config_file.write("video_driver = null\n")
             config_file.write("enable_shaders = false\n")
-=======
             config_file.write("csm_restriction_flags = 0\n")
             config_file.write("enable_mod_channels = true\n")
->>>>>>> 2ef95d58
 
             # Set display size
             config_file.write(f"screen_w = {self.display_size[0]}\n")
