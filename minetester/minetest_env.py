--- conflicted
+++ resolved
@@ -36,15 +36,11 @@
         clientmods: List[str] = [],
         servermods: List[str] = [],
         config_dict: Dict[str, Any] = {},
-<<<<<<< HEAD
-        xvfb_headless: bool = False,
         sync_port: Optional[int] = None,
         sync_dtime: Optional[float] = None,
-=======
         headless: bool = False,
         start_xvfb: bool = False,
         x_display: Optional[int] = None,
->>>>>>> bad091ab
     ):
         self.unique_env_id = str(uuid.uuid4())
 
@@ -251,9 +247,8 @@
             self.env_port,
             self.server_port,
             self.cursor_image_path,
-<<<<<<< HEAD
-            xvfb_headless=self.xvfb_headless,
             sync_port=self.sync_port,
+            headless=self.headless,
         )
 
     def _check_world_dir(self):
@@ -262,16 +257,10 @@
                 "World directory was not set. Please, provide a world directory "
                 "in the constructor or seed the environment!",
             )
-=======
-            headless=self.headless,
-        )
-        os.environ["DISPLAY"] = f":{self.default_display}"
->>>>>>> bad091ab
 
     def _delete_world(self):
         if os.path.exists(self.world_dir):
             shutil.rmtree(self.world_dir)
-<<<<<<< HEAD
 
     def _check_config_path(self):
         if self.config_path is None:
@@ -279,8 +268,6 @@
                 "Minetest config path was not set. Please, provide a config path "
                 "in the constructor or seed the environment!",
             )
-=======
->>>>>>> bad091ab
 
     def _delete_config(self):
         if os.path.exists(self.config_path):
