<<<<<<< HEAD
"""Minetester: expose Minetest as environment via the Gymnasium interface."""

from minetester.minetest_env import Minetest  # noqa: F401
=======
import gymnasium as gym
from minetester.minetest_env import Minetest

gym.register(
    id="Minetest-v0",
    entry_point=Minetest,
    nondeterministic=True,  # TODO: check this and try to make it deterministic
    order_enforce=True,
    kwargs={"base_seed": 42, "render_mode": "rgb_array", "headless": True, "start_xvfb": True},
)
>>>>>>> f8edec54
<|MERGE_RESOLUTION|>--- conflicted
+++ resolved
@@ -1,16 +1,18 @@
-<<<<<<< HEAD
 """Minetester: expose Minetest as environment via the Gymnasium interface."""
 
+import gymnasium as gym
+
 from minetester.minetest_env import Minetest  # noqa: F401
-=======
-import gymnasium as gym
-from minetester.minetest_env import Minetest
 
 gym.register(
     id="Minetest-v0",
     entry_point=Minetest,
     nondeterministic=True,  # TODO: check this and try to make it deterministic
     order_enforce=True,
-    kwargs={"base_seed": 42, "render_mode": "rgb_array", "headless": True, "start_xvfb": True},
-)
->>>>>>> f8edec54
+    kwargs={
+        "base_seed": 42,
+        "render_mode": "rgb_array",
+        "headless": True,
+        "start_xvfb": True,
+    },
+)