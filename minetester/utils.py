--- conflicted
+++ resolved
@@ -117,12 +117,8 @@
     server_port: int = 30000,
     cursor_img: str = "cursors/mouse_cursor_white_16x16.png",
     client_name: str = "MinetestAgent",
-<<<<<<< HEAD
-    xvfb_headless: bool = False,
     sync_port: int = None,
-=======
     headless: bool = False,
->>>>>>> bad091ab
 ):
     cmd = [
         minetest_path,
