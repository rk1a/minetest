--- conflicted
+++ resolved
@@ -1,21 +1,11 @@
-<<<<<<< HEAD
 """Test loop with parallel Minetest environments."""
-=======
-import random
-from typing import Any, Dict, Optional
-
-from gymnasium.wrappers import TimeLimit
-from gymnasium.vector import AsyncVectorEnv
-from minetester import Minetest
-from minetester.utils import start_xserver
->>>>>>> f8edec54
 
 if __name__ == "__main__":
     import random
     from typing import Any, Dict, Optional
 
-    from gym.wrappers import TimeLimit
-    from stable_baselines3.common.vec_env import SubprocVecEnv
+    from gymnasium.vector import AsyncVectorEnv
+    from gymnasium.wrappers import TimeLimit
 
     from minetester import Minetest
     from minetester.utils import start_xserver
@@ -39,7 +29,9 @@
                 **env_kwargs,
             )
             # Assign random timelimit to check that resets work properly
-            env = TimeLimit(env, max_episode_steps=random.randint(max_steps // 2, max_steps))
+            env = TimeLimit(
+                env, max_episode_steps=random.randint(max_steps // 2, max_steps)
+            )
             return env
 
         return _init
