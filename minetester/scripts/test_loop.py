#!/usr/bin/env python3
import os

from minetester import Minetest

env = Minetest(
    base_seed=42,
    start_minetest=True,
    sync_port=30010,
    sync_dtime=0.05,
    headless=True,
    start_xvfb=True,
<<<<<<< HEAD
=======
    clientmods=["random_v0"],
    servermods=["info"]
>>>>>>> 315cb461
)

render = True
obs = env.reset()
done = False
while not done:
    try:
        action = env.action_space.sample()
        obs, rew, done, info = env.step(action)
        print(rew, done, info)
        if render:
            env.render()
    except KeyboardInterrupt:
        break
env.close()<|MERGE_RESOLUTION|>--- conflicted
+++ resolved
@@ -10,11 +10,8 @@
     sync_dtime=0.05,
     headless=True,
     start_xvfb=True,
-<<<<<<< HEAD
-=======
     clientmods=["random_v0"],
     servermods=["info"]
->>>>>>> 315cb461
 )
 
 render = True
