--- conflicted
+++ resolved
@@ -1824,20 +1824,13 @@
 void Client::makeScreenshot()
 {
 	irr::video::IVideoDriver *driver = m_rendering_engine->get_video_driver();
-<<<<<<< HEAD
-        #if BUILD_HEADLESS
-	irr::video::IImage* const raw_image = driver->createScreenShot();
-        #else
-        irr::video::IImage* raw_image = m_rendering_engine->get_screenshot();
-        #endif
-=======
 	irr::video::IImage* raw_image;
+	
 	if(m_rendering_engine->headless) {
 		raw_image = m_rendering_engine->get_screenshot();
 	} else {
 		raw_image = driver->createScreenShot();
 	}
->>>>>>> 147746e3
 
 	if (!raw_image)
 		return;
@@ -1923,20 +1916,13 @@
 
 pb_objects::Image Client::getSendableData(core::position2di cursorPosition, bool isMenuActive, irr::video::IImage* cursorImage) {
 	irr::video::IVideoDriver *driver = m_rendering_engine->get_video_driver();
-<<<<<<< HEAD
-	#if BUILD_HEADLESS
-	irr::video::IImage* raw_image = m_rendering_engine->get_screenshot();
-        #else
-        irr::video::IImage* const raw_image = driver->createScreenShot();
-        #endif
-=======
+	
 	irr::video::IImage* raw_image;
 	if(m_rendering_engine->headless) {
 		raw_image = m_rendering_engine->get_screenshot();
 	} else {
 		raw_image = driver->createScreenShot();
 	}
->>>>>>> 147746e3
 
 	if (!raw_image)
 		return pb_objects::Image();
@@ -1959,16 +1945,12 @@
 	pb_img.set_width(dim.Width);
 	pb_img.set_height(dim.Height);
 	image->drop();
-<<<<<<< HEAD
 	raw_image->drop();
-	return data;
-=======
 	return pb_img;
 }
 
 RenderingEngine* Client::getRenderingEngine() {
 	return m_rendering_engine;
->>>>>>> 147746e3
 }
 
 bool Client::shouldShowMinimap() const
