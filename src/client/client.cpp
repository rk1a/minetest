--- conflicted
+++ resolved
@@ -1825,11 +1825,14 @@
 {
 	irr::video::IVideoDriver *driver = m_rendering_engine->get_video_driver();
 	// irr::video::IImage* const raw_image = driver->createScreenShot();
+
+	// warningstream << "getting data" << std::endl;
 	irr::video::IImage* raw_image = m_rendering_engine->get_screenshot();
 
 	if (!raw_image)
 		return;
 
+	// warningstream << "got data" << raw_image->getDimension().Width << std::endl;
 	const struct tm tm = mt_localtime();
 
 	char timetstamp_c[64];
@@ -1906,11 +1909,6 @@
 	irr::video::IImage* const image =
 			driver->createImage(video::ECF_R8G8B8, raw_image->getDimension());
 	raw_image->copyTo(image);
-<<<<<<< HEAD
-	// raw_image->drop();
-=======
-	raw_image->drop();
->>>>>>> 772ae829
 
 	// if provided draw the cursor image at the current mouse position when GUI is open
 	if (isMenuActive && cursorImage) {
@@ -1920,9 +1918,10 @@
 	}
 	
 	auto dim = image->getDimension();
-	warningstream << "Got data; format: " << image->getColorFormat() << "; width: " << dim.Width << ", height: " << dim.Height << std::endl;
+	// warningstream << "Got data; format: " << image->getColorFormat() << "; width: " << dim.Width << ", height: " << dim.Height << std::endl;
 	std::string data = std::string((char*)image->getData(), image->getImageDataSizeInBytes());
 	image->drop();
+	raw_image->drop();
 	return data;
 }
 
