--- conflicted
+++ resolved
@@ -1267,7 +1267,6 @@
 	irr::core::dimension2d<u32> previous_screen_size(g_settings->getU16("screen_w"),
 		g_settings->getU16("screen_h"));
 
-<<<<<<< HEAD
 	bool disconnecting = false;
 	while (m_rendering_engine->run()
 			&& !(*kill || g_gamecallback->shutdown_requested
@@ -1304,17 +1303,6 @@
 		std::chrono::steady_clock::time_point begin = std::chrono::steady_clock::now();
 		if(recorder) {
 			pb_objects::Image pb_img = client->getPixelData(input->getMousePos(), isMenuActive(), cursorImage);
-=======
-	bool firstIter = true;
-	while (m_rendering_engine->run() &&
-			!(*kill || g_gamecallback->shutdown_requested ||
-					(server && server->isShutdownRequested()))) {
-
-		// send data out
-		std::chrono::steady_clock::time_point begin = std::chrono::steady_clock::now();
-		if(recorder && !firstIter) {
-			pb_objects::Image pb_img = client->getSendableData(input->getMousePos(), isMenuActive(), cursorImage);
->>>>>>> bad091ab
 			recorder->setImage(pb_img);
 			recorder->setReward(reward);
 			recorder->setTerminal(terminal);
@@ -1359,20 +1347,11 @@
 
 
 		updateProfilers(stats, draw_times, dtime);
-<<<<<<< HEAD
 		processUserInput(dtime);
 		// record action
 		if(recorder) {
 			pb_objects::Action lastAction = input->getLastAction();
 			recorder->setAction(lastAction);
-=======
-		if(recorder && !firstIter) {
-			processUserInput(dtime);
-			pb_objects::Action inputState = input->getLastAction();
-			recorder->setAction(inputState);
-		} else if(recorder == nullptr) {
-			processUserInput(dtime);
->>>>>>> bad091ab
 		}
 		// Update camera before player movement to avoid camera lag of one frame
 		updateCameraDirection(&cam_view_target, dtime);
@@ -1410,7 +1389,6 @@
 		if (m_does_lost_focus_pause_game && !device->isWindowFocused() && !isMenuActive()) {
 			showPauseMenu();
 		}
-		firstIter = false;
 	}
 }
 
