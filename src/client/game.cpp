--- conflicted
+++ resolved
@@ -1152,19 +1152,6 @@
 		return false;
 
 	// create ZMQ objects
-<<<<<<< HEAD
-	errorstream << start_data.isDumbClient() << " " << start_data.isRecording();
-	if(start_data.isDumbClient() || start_data.isRecording()) {
-		std::string address = start_data.client_address;
-		std::cout << "Try to connect to: " << address << std::endl;
-		try {
-			zmqclient.connect(address);
-		} catch (zmqpp::zmq_internal_exception &e) {
-			errorstream << "ZeroMQ error: " << e.what() << " (port: " << start_data.client_address << ")\n";
-			throw e;
-		};
-		// setup socket for dumb handler and recorder
-=======
 	if(start_data.isDumbClient() || start_data.record) {
 		zmqpp::socket_type socket_type;
 		if (start_data.isDumbClient()) {
@@ -1196,7 +1183,6 @@
 		}
 		
 		// pass socket to dumb handler and recorder
->>>>>>> 147746e3
 		if (start_data.isDumbClient()) {
 			dynamic_cast<DumbClientInputHandler*>(input)->socket = zmqclient;
 		}
