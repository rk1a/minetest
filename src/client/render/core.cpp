--- conflicted
+++ resolved
@@ -58,50 +58,11 @@
 	context.show_hud = _show_hud;
 	context.show_minimap = _show_minimap;
 
-<<<<<<< HEAD
-        #if BUILD_HEADLESS
-	TextureBuffer *buffer = pipeline->createOwned<TextureBuffer>();
-    buffer->setTexture(0, v2f(1.0f, 1.0f), "idk_lol", video::ECF_R8G8B8);
-    auto tex = new TextureBufferOutput(buffer, 0);
-    pipeline->setRenderTarget(tex);
-        #endif
-
-	// for (auto &step: pipeline->m_pipeline)
-	// 	step->setRenderTarget(tex);
-
-	pipeline->reset(context);
-	pipeline->run(context);
-
-        #if BUILD_HEADLESS
-	auto t = tex->buffer->getTexture(0);
-    auto raw_image = device->getVideoDriver()->createImageFromData(
-        t->getColorFormat(),
-		device->getVideoDriver()->getScreenSize(),
-        // t->getSize(),
-        t->lock(irr::video::E_TEXTURE_LOCK_MODE::ETLM_READ_ONLY),
-        false  //copy mem
-        );
-	if(screenshot)
-		screenshot->drop();
-	screenshot =
-			 device->getVideoDriver()->createImage(video::ECF_R8G8B8,
-			 device->getVideoDriver()->getScreenSize()
-			//  raw_image->getDimension()
-			 );
-	raw_image->copyTo(screenshot);
-    t->unlock();
-
-	raw_image->drop();
-	delete tex;
-        #endif
-=======
     if(headless) {
 		TextureBuffer *buffer = pipeline->createOwned<TextureBuffer>();
 		buffer->setTexture(0, v2f(1.0f, 1.0f), "idk_lol", video::ECF_R8G8B8);
 		auto tex = new TextureBufferOutput(buffer, 0);
 		pipeline->setRenderTarget(tex);
-
-
 		pipeline->reset(context);
 		pipeline->run(context);
 
@@ -129,7 +90,6 @@
 		pipeline->reset(context);
 		pipeline->run(context);
 	}
->>>>>>> 147746e3
 }
 
 video::IImage *RenderingCore::get_screenshot() {
