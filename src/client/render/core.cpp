/*
Minetest
Copyright (C) 2010-2013 celeron55, Perttu Ahola <celeron55@gmail.com>
Copyright (C) 2017 numzero, Lobachevskiy Vitaliy <numzer0@yandex.ru>

This program is free software; you can redistribute it and/or modify
it under the terms of the GNU Lesser General Public License as published by
the Free Software Foundation; either version 2.1 of the License, or
(at your option) any later version.

This program is distributed in the hope that it will be useful,
but WITHOUT ANY WARRANTY; without even the implied warranty of
MERCHANTABILITY or FITNESS FOR A PARTICULAR PURPOSE.  See the
GNU Lesser General Public License for more details.

You should have received a copy of the GNU Lesser General Public License along
with this program; if not, write to the Free Software Foundation, Inc.,
51 Franklin Street, Fifth Floor, Boston, MA 02110-1301 USA.
*/

#include "core.h"
#include "plain.h"
#include "client/shadows/dynamicshadowsrender.h"
#include "settings.h"
#include <iostream>

RenderingCore::RenderingCore(IrrlichtDevice *_device, Client *_client, Hud *_hud, 
		ShadowRenderer *_shadow_renderer, RenderPipeline *_pipeline, v2f _virtual_size_scale)
	: device(_device), client(_client), hud(_hud), shadow_renderer(_shadow_renderer), 
	pipeline(_pipeline), virtual_size_scale(_virtual_size_scale)
{
}

RenderingCore::~RenderingCore()
{
	delete pipeline;
	delete shadow_renderer;
}

void RenderingCore::initialize()
{
	if (shadow_renderer)
		pipeline->addStep<RenderShadowMapStep>();

	createPipeline();
}

void RenderingCore::draw(video::SColor _skycolor, bool _show_hud, bool _show_minimap,
		bool _draw_wield_tool, bool _draw_crosshair)
{
	v2u32 screensize = device->getVideoDriver()->getScreenSize();
	virtual_size = v2u32(screensize.X * virtual_size_scale.X, screensize.Y * virtual_size_scale.Y);

	PipelineContext context(device, client, hud, shadow_renderer, _skycolor, screensize);
	context.draw_crosshair = _draw_crosshair;
	context.draw_wield_tool = _draw_wield_tool;
	context.show_hud = _show_hud;
	context.show_minimap = _show_minimap;

<<<<<<< HEAD
	TextureBuffer *buffer = pipeline->createOwned<TextureBuffer>();
    buffer->setTexture(0, v2f(1.0f, 1.0f), "idk_lol", video::ECF_R8G8B8);
    auto tex = new TextureBufferOutput(buffer, 0);
    pipeline->setRenderTarget(tex);
=======
	// TextureBuffer *buffer = pipeline->createOwned<TextureBuffer>();
    // buffer->setTexture(0, v2f(1.0f, 1.0f), "idk_lol", video::ECF_A8R8G8B8);
    // auto tex = new TextureBufferOutput(buffer, 0);
    // pipeline->setRenderTarget(tex);
>>>>>>> 772ae829

	// for (auto &step: pipeline->m_pipeline)
	// 	step->setRenderTarget(tex);

	pipeline->reset(context);
	pipeline->run(context);

<<<<<<< HEAD
	auto t = tex->buffer->getTexture(0);
    auto raw_image = device->getVideoDriver()->createImageFromData(
        t->getColorFormat(),
        t->getSize(),
        t->lock(irr::video::E_TEXTURE_LOCK_MODE::ETLM_READ_ONLY),
        false  //copy mem
        );
	if(screenshot)
		screenshot->drop();
	screenshot =
			 device->getVideoDriver()->createImage(video::ECF_R8G8B8,
			//  device->getVideoDriver()->getScreenSize()
			 raw_image->getDimension()
			 );
	raw_image->copyTo(screenshot);

	raw_image->drop();
    t->unlock();
}

video::IImage *RenderingCore::get_screenshot() {
		return screenshot;
=======
 	// auto t = std::time(nullptr);
    // auto tm = *std::localtime(&t);

    // std::ostringstream oss;
    // oss << std::put_time(&tm, "%d-%m-%Y %H-%M-%S");
	// auto s = oss.str();
	// const std::string out = s + ".png";

	// savetex(tex->buffer->getTexture(0), out, device->getVideoDriver());
>>>>>>> 772ae829
}

v2u32 RenderingCore::getVirtualSize() const
{
	return virtual_size;
}<|MERGE_RESOLUTION|>--- conflicted
+++ resolved
@@ -45,6 +45,7 @@
 	createPipeline();
 }
 
+// #include "client/client.h"
 void RenderingCore::draw(video::SColor _skycolor, bool _show_hud, bool _show_minimap,
 		bool _draw_wield_tool, bool _draw_crosshair)
 {
@@ -57,17 +58,10 @@
 	context.show_hud = _show_hud;
 	context.show_minimap = _show_minimap;
 
-<<<<<<< HEAD
 	TextureBuffer *buffer = pipeline->createOwned<TextureBuffer>();
     buffer->setTexture(0, v2f(1.0f, 1.0f), "idk_lol", video::ECF_R8G8B8);
     auto tex = new TextureBufferOutput(buffer, 0);
     pipeline->setRenderTarget(tex);
-=======
-	// TextureBuffer *buffer = pipeline->createOwned<TextureBuffer>();
-    // buffer->setTexture(0, v2f(1.0f, 1.0f), "idk_lol", video::ECF_A8R8G8B8);
-    // auto tex = new TextureBufferOutput(buffer, 0);
-    // pipeline->setRenderTarget(tex);
->>>>>>> 772ae829
 
 	// for (auto &step: pipeline->m_pipeline)
 	// 	step->setRenderTarget(tex);
@@ -75,40 +69,40 @@
 	pipeline->reset(context);
 	pipeline->run(context);
 
-<<<<<<< HEAD
 	auto t = tex->buffer->getTexture(0);
     auto raw_image = device->getVideoDriver()->createImageFromData(
         t->getColorFormat(),
-        t->getSize(),
+		device->getVideoDriver()->getScreenSize(),
+        // t->getSize(),
         t->lock(irr::video::E_TEXTURE_LOCK_MODE::ETLM_READ_ONLY),
         false  //copy mem
         );
+	// warningstream << "drop" << std::endl;
 	if(screenshot)
 		screenshot->drop();
+	// warningstream << "dropped" << std::endl;
 	screenshot =
 			 device->getVideoDriver()->createImage(video::ECF_R8G8B8,
-			//  device->getVideoDriver()->getScreenSize()
-			 raw_image->getDimension()
+			 device->getVideoDriver()->getScreenSize()
+			//  raw_image->getDimension()
 			 );
 	raw_image->copyTo(screenshot);
+    t->unlock();
+	// warningstream << screenshot << " " << screenshot->getDimension().Width << " " << screenshot->getDimension().Height
+	// 	<< " " << raw_image << " " << raw_image->getDimension().Width << " " << raw_image->getDimension().Height
+	// 	<< " " << device->getVideoDriver()->getScreenSize().Width << " " << device->getVideoDriver()->getScreenSize().Height << std::endl;
+	// if(get_screenshot()) warningstream << get_screenshot()->getDimension().Width << std::endl;
 
 	raw_image->drop();
-    t->unlock();
+	delete tex, buffer;
+	// if(get_screenshot()) warningstream << get_screenshot()->getDimension().Width << std::endl;
 }
 
 video::IImage *RenderingCore::get_screenshot() {
-		return screenshot;
-=======
- 	// auto t = std::time(nullptr);
-    // auto tm = *std::localtime(&t);
-
-    // std::ostringstream oss;
-    // oss << std::put_time(&tm, "%d-%m-%Y %H-%M-%S");
-	// auto s = oss.str();
-	// const std::string out = s + ".png";
-
-	// savetex(tex->buffer->getTexture(0), out, device->getVideoDriver());
->>>>>>> 772ae829
+	if(!screenshot) return nullptr;
+	auto copyScreenshot = device->getVideoDriver()->createImage(video::ECF_R8G8B8, screenshot->getDimension());
+	screenshot->copyTo(copyScreenshot);
+	return copyScreenshot;
 }
 
 v2u32 RenderingCore::getVirtualSize() const
