/*
Minetest-c55
Copyright (C) 2010-2011 celeron55, Perttu Ahola <celeron55@gmail.com>

This program is free software; you can redistribute it and/or modify
it under the terms of the GNU General Public License as published by
the Free Software Foundation; either version 2 of the License, or
(at your option) any later version.

This program is distributed in the hope that it will be useful,
but WITHOUT ANY WARRANTY; without even the implied warranty of
MERCHANTABILITY or FITNESS FOR A PARTICULAR PURPOSE.  See the
GNU General Public License for more details.

You should have received a copy of the GNU General Public License along
with this program; if not, write to the Free Software Foundation, Inc.,
51 Franklin Street, Fifth Floor, Boston, MA 02110-1301 USA.
*/

#include "content_mapblock.h"
#include "content_mapnode.h"
#include "main.h" // For g_settings and g_texturesource
#include "mineral.h"

#ifndef SERVER
// Create a cuboid.
//  material  - the material to use (for all 6 faces)
//  collector - the MeshCollector for the resulting polygons
//  pa        - texture atlas pointer for the material
//  c         - vertex colour - used for all
//  pos       - the position of the centre of the cuboid
//  rz,ry,rz  - the radius of the cuboid in each dimension
//  txc       - texture coordinates - this is a list of texture coordinates
//              for the opposite corners of each face - therefore, there
//              should be (2+2)*6=24 values in the list. Alternatively, pass
//              NULL to use the entire texture for each face. The order of
//              the faces in the list is top-backi-right-front-left-bottom
//              If you specified 0,0,1,1 for each face, that would be the
//              same as passing NULL.
void makeCuboid(video::SMaterial &material, MeshCollector *collector,
	AtlasPointer* pa, video::SColor &c,
	v3f &pos, f32 rx, f32 ry, f32 rz, f32* txc)
{
	f32 tu0=pa->x0();
	f32 tu1=pa->x1();
	f32 tv0=pa->y0();
	f32 tv1=pa->y1();
	f32 txus=tu1-tu0;
	f32 txvs=tv1-tv0;

	video::S3DVertex v[4] =
	{
		video::S3DVertex(0,0,0, 0,0,0, c, tu0, tv1),
		video::S3DVertex(0,0,0, 0,0,0, c, tu1, tv1),
		video::S3DVertex(0,0,0, 0,0,0, c, tu1, tv0),
		video::S3DVertex(0,0,0, 0,0,0, c, tu0, tv0)
	};

	for(int i=0;i<6;i++)
	{
		switch(i)
		{
			case 0:	// top
				v[0].Pos.X=-rx; v[0].Pos.Y= ry; v[0].Pos.Z=-rz;
				v[1].Pos.X=-rx; v[1].Pos.Y= ry; v[1].Pos.Z= rz;
				v[2].Pos.X= rx; v[2].Pos.Y= ry; v[2].Pos.Z= rz;
				v[3].Pos.X= rx; v[3].Pos.Y= ry, v[3].Pos.Z=-rz;
				break;
			case 1: // back
				v[0].Pos.X=-rx; v[0].Pos.Y= ry; v[0].Pos.Z=-rz;
				v[1].Pos.X= rx; v[1].Pos.Y= ry; v[1].Pos.Z=-rz;
				v[2].Pos.X= rx; v[2].Pos.Y=-ry; v[2].Pos.Z=-rz;
				v[3].Pos.X=-rx; v[3].Pos.Y=-ry, v[3].Pos.Z=-rz;
				break;
			case 2: //right
				v[0].Pos.X= rx; v[0].Pos.Y= ry; v[0].Pos.Z=-rz;
				v[1].Pos.X= rx; v[1].Pos.Y= ry; v[1].Pos.Z= rz;
				v[2].Pos.X= rx; v[2].Pos.Y=-ry; v[2].Pos.Z= rz;
				v[3].Pos.X= rx; v[3].Pos.Y=-ry, v[3].Pos.Z=-rz;
				break;
			case 3: // front
				v[0].Pos.X= rx; v[0].Pos.Y= ry; v[0].Pos.Z= rz;
				v[1].Pos.X=-rx; v[1].Pos.Y= ry; v[1].Pos.Z= rz;
				v[2].Pos.X=-rx; v[2].Pos.Y=-ry; v[2].Pos.Z= rz;
				v[3].Pos.X= rx; v[3].Pos.Y=-ry, v[3].Pos.Z= rz;
				break;
			case 4: // left
				v[0].Pos.X=-rx; v[0].Pos.Y= ry; v[0].Pos.Z= rz;
				v[1].Pos.X=-rx; v[1].Pos.Y= ry; v[1].Pos.Z=-rz;
				v[2].Pos.X=-rx; v[2].Pos.Y=-ry; v[2].Pos.Z=-rz;
				v[3].Pos.X=-rx; v[3].Pos.Y=-ry, v[3].Pos.Z= rz;
				break;
			case 5: // bottom
				v[0].Pos.X= rx; v[0].Pos.Y=-ry; v[0].Pos.Z= rz;
				v[1].Pos.X=-rx; v[1].Pos.Y=-ry; v[1].Pos.Z= rz;
				v[2].Pos.X=-rx; v[2].Pos.Y=-ry; v[2].Pos.Z=-rz;
				v[3].Pos.X= rx; v[3].Pos.Y=-ry, v[3].Pos.Z=-rz;
				break;
		}

		if(txc!=NULL)
		{
			v[0].TCoords.X=tu0+txus*txc[0]; v[0].TCoords.Y=tv0+txvs*txc[3];
			v[1].TCoords.X=tu0+txus*txc[2]; v[1].TCoords.Y=tv0+txvs*txc[3];
			v[2].TCoords.X=tu0+txus*txc[2]; v[2].TCoords.Y=tv0+txvs*txc[1];
			v[3].TCoords.X=tu0+txus*txc[0]; v[3].TCoords.Y=tv0+txvs*txc[1];
			txc+=4;
		}

		for(u16 i=0; i<4; i++)
			v[i].Pos += pos;
		u16 indices[] = {0,1,2,2,3,0};
		collector->append(material, v, 4, indices, 6);

	}

}
#endif

#ifndef SERVER
void mapblock_mesh_generate_special(MeshMakeData *data,
		MeshCollector &collector)
{
	// 0ms
	//TimeTaker timer("mapblock_mesh_generate_special()");

	/*
		Some settings
	*/
	bool new_style_water = g_settings.getBool("new_style_water");
	bool new_style_leaves = g_settings.getBool("new_style_leaves");
	//bool smooth_lighting = g_settings.getBool("smooth_lighting");
	bool invisible_stone = g_settings.getBool("invisible_stone");
	
	float node_water_level = 1.0;
	if(new_style_water)
		node_water_level = 0.85;
	
	v3s16 blockpos_nodes = data->m_blockpos*MAP_BLOCKSIZE;

	// Flowing water material
	video::SMaterial material_water1;
	material_water1.setFlag(video::EMF_LIGHTING, false);
	material_water1.setFlag(video::EMF_BACK_FACE_CULLING, false);
	material_water1.setFlag(video::EMF_BILINEAR_FILTER, false);
	material_water1.setFlag(video::EMF_FOG_ENABLE, true);
	material_water1.MaterialType = video::EMT_TRANSPARENT_VERTEX_ALPHA;
	AtlasPointer pa_water1 = g_texturesource->getTexture(
			g_texturesource->getTextureId("water.png"));
	material_water1.setTexture(0, pa_water1.atlas);

	// New-style leaves material
	video::SMaterial material_leaves1;
	material_leaves1.setFlag(video::EMF_LIGHTING, false);
	//material_leaves1.setFlag(video::EMF_BACK_FACE_CULLING, false);
	material_leaves1.setFlag(video::EMF_BILINEAR_FILTER, false);
	material_leaves1.setFlag(video::EMF_FOG_ENABLE, true);
	material_leaves1.MaterialType = video::EMT_TRANSPARENT_ALPHA_CHANNEL_REF;
	AtlasPointer pa_leaves1 = g_texturesource->getTexture(
			g_texturesource->getTextureId("leaves.png"));
	material_leaves1.setTexture(0, pa_leaves1.atlas);

	// Glass material
	video::SMaterial material_glass;
	material_glass.setFlag(video::EMF_LIGHTING, false);
	material_glass.setFlag(video::EMF_BILINEAR_FILTER, false);
	material_glass.setFlag(video::EMF_FOG_ENABLE, true);
	material_glass.MaterialType = video::EMT_TRANSPARENT_ALPHA_CHANNEL_REF;
	AtlasPointer pa_glass = g_texturesource->getTexture(
			g_texturesource->getTextureId("glass.png"));
	material_glass.setTexture(0, pa_glass.atlas);

	// Wood material
	video::SMaterial material_wood;
	material_wood.setFlag(video::EMF_LIGHTING, false);
	material_wood.setFlag(video::EMF_BILINEAR_FILTER, false);
	material_wood.setFlag(video::EMF_FOG_ENABLE, true);
	material_wood.MaterialType = video::EMT_TRANSPARENT_ALPHA_CHANNEL_REF;
	AtlasPointer pa_wood = g_texturesource->getTexture(
			g_texturesource->getTextureId("wood.png"));
	material_wood.setTexture(0, pa_wood.atlas);

	// General ground material for special output
	// Texture is modified just before usage
	video::SMaterial material_general;
	material_general.setFlag(video::EMF_LIGHTING, false);
	material_general.setFlag(video::EMF_BILINEAR_FILTER, false);
	material_general.setFlag(video::EMF_FOG_ENABLE, true);
	material_general.MaterialType = video::EMT_TRANSPARENT_ALPHA_CHANNEL_REF;


	// Papyrus material
	video::SMaterial material_papyrus;
	material_papyrus.setFlag(video::EMF_LIGHTING, false);
	material_papyrus.setFlag(video::EMF_BILINEAR_FILTER, false);
	material_papyrus.setFlag(video::EMF_FOG_ENABLE, true);
	material_papyrus.MaterialType = video::EMT_TRANSPARENT_ALPHA_CHANNEL_REF;
	AtlasPointer pa_papyrus = g_texturesource->getTexture(
			g_texturesource->getTextureId("papyrus.png"));
	material_papyrus.setTexture(0, pa_papyrus.atlas);
	for(s16 z=0; z<MAP_BLOCKSIZE; z++)
	for(s16 y=0; y<MAP_BLOCKSIZE; y++)
	for(s16 x=0; x<MAP_BLOCKSIZE; x++)
	{
		v3s16 p(x,y,z);

		MapNode n = data->m_vmanip.getNodeNoEx(blockpos_nodes+p);
		
		/*
			Add torches to mesh
		*/
		if(n.getContent() == CONTENT_TORCH)
		{
			video::SColor c(255,255,255,255);

			// Wall at X+ of node
			video::S3DVertex vertices[4] =
			{
				video::S3DVertex(-BS/2,-BS/2,0, 0,0,0, c, 0,1),
				video::S3DVertex(BS/2,-BS/2,0, 0,0,0, c, 1,1),
				video::S3DVertex(BS/2,BS/2,0, 0,0,0, c, 1,0),
				video::S3DVertex(-BS/2,BS/2,0, 0,0,0, c, 0,0),
			};

			v3s16 dir = unpackDir(n.param2);

			for(s32 i=0; i<4; i++)
			{
				if(dir == v3s16(1,0,0))
					vertices[i].Pos.rotateXZBy(0);
				if(dir == v3s16(-1,0,0))
					vertices[i].Pos.rotateXZBy(180);
				if(dir == v3s16(0,0,1))
					vertices[i].Pos.rotateXZBy(90);
				if(dir == v3s16(0,0,-1))
					vertices[i].Pos.rotateXZBy(-90);
				if(dir == v3s16(0,-1,0))
					vertices[i].Pos.rotateXZBy(45);
				if(dir == v3s16(0,1,0))
					vertices[i].Pos.rotateXZBy(-45);

				vertices[i].Pos += intToFloat(p + blockpos_nodes, BS);
			}

			// Set material
			video::SMaterial material;
			material.setFlag(video::EMF_LIGHTING, false);
			material.setFlag(video::EMF_BACK_FACE_CULLING, false);
			material.setFlag(video::EMF_BILINEAR_FILTER, false);
			//material.MaterialType = video::EMT_TRANSPARENT_ALPHA_CHANNEL;
			material.MaterialType
					= video::EMT_TRANSPARENT_ALPHA_CHANNEL_REF;

			if(dir == v3s16(0,-1,0))
				material.setTexture(0,
						g_texturesource->getTextureRaw("torch_on_floor.png"));
			else if(dir == v3s16(0,1,0))
				material.setTexture(0,
						g_texturesource->getTextureRaw("torch_on_ceiling.png"));
			// For backwards compatibility
			else if(dir == v3s16(0,0,0))
				material.setTexture(0,
						g_texturesource->getTextureRaw("torch_on_floor.png"));
			else
				material.setTexture(0, 
						g_texturesource->getTextureRaw("torch.png"));

			u16 indices[] = {0,1,2,2,3,0};
			// Add to mesh collector
			collector.append(material, vertices, 4, indices, 6);
		}
		/*
			Signs on walls
		*/
		else if(n.getContent() == CONTENT_SIGN_WALL)
		{
			u8 l = decode_light(n.getLightBlend(data->m_daynight_ratio));
			video::SColor c(255,l,l,l);
				
			float d = (float)BS/16;
			// Wall at X+ of node
			video::S3DVertex vertices[4] =
			{
				video::S3DVertex(BS/2-d,-BS/2,-BS/2, 0,0,0, c, 0,1),
				video::S3DVertex(BS/2-d,-BS/2,BS/2, 0,0,0, c, 1,1),
				video::S3DVertex(BS/2-d,BS/2,BS/2, 0,0,0, c, 1,0),
				video::S3DVertex(BS/2-d,BS/2,-BS/2, 0,0,0, c, 0,0),
			};

			v3s16 dir = unpackDir(n.param2);

			for(s32 i=0; i<4; i++)
			{
				if(dir == v3s16(1,0,0))
					vertices[i].Pos.rotateXZBy(0);
				if(dir == v3s16(-1,0,0))
					vertices[i].Pos.rotateXZBy(180);
				if(dir == v3s16(0,0,1))
					vertices[i].Pos.rotateXZBy(90);
				if(dir == v3s16(0,0,-1))
					vertices[i].Pos.rotateXZBy(-90);
				if(dir == v3s16(0,-1,0))
					vertices[i].Pos.rotateXYBy(-90);
				if(dir == v3s16(0,1,0))
					vertices[i].Pos.rotateXYBy(90);

				vertices[i].Pos += intToFloat(p + blockpos_nodes, BS);
			}

			// Set material
			video::SMaterial material;
			material.setFlag(video::EMF_LIGHTING, false);
			material.setFlag(video::EMF_BACK_FACE_CULLING, false);
			material.setFlag(video::EMF_BILINEAR_FILTER, false);
			material.setFlag(video::EMF_FOG_ENABLE, true);
			//material.MaterialType = video::EMT_TRANSPARENT_ALPHA_CHANNEL;
			material.MaterialType
					= video::EMT_TRANSPARENT_ALPHA_CHANNEL_REF;

			material.setTexture(0, 
					g_texturesource->getTextureRaw("sign_wall.png"));

			u16 indices[] = {0,1,2,2,3,0};
			// Add to mesh collector
			collector.append(material, vertices, 4, indices, 6);
		}
		/*
			Add flowing water to mesh
		*/
		else if(n.getContent() == CONTENT_WATER)
		{
			bool top_is_water = false;
			MapNode ntop = data->m_vmanip.getNodeNoEx(blockpos_nodes + v3s16(x,y+1,z));
			if(ntop.getContent() == CONTENT_WATER || ntop.getContent() == CONTENT_WATERSOURCE)
				top_is_water = true;
			
			u8 l = 0;
			// Use the light of the node on top if possible
			if(content_features(ntop).param_type == CPT_LIGHT)
				l = decode_light(ntop.getLightBlend(data->m_daynight_ratio));
			// Otherwise use the light of this node (the water)
			else
				l = decode_light(n.getLightBlend(data->m_daynight_ratio));
			video::SColor c(WATER_ALPHA,l,l,l);
			
			// Neighbor water levels (key = relative position)
			// Includes current node
			core::map<v3s16, f32> neighbor_levels;
			core::map<v3s16, content_t> neighbor_contents;
			core::map<v3s16, u8> neighbor_flags;
			const u8 neighborflag_top_is_water = 0x01;
			v3s16 neighbor_dirs[9] = {
				v3s16(0,0,0),
				v3s16(0,0,1),
				v3s16(0,0,-1),
				v3s16(1,0,0),
				v3s16(-1,0,0),
				v3s16(1,0,1),
				v3s16(-1,0,-1),
				v3s16(1,0,-1),
				v3s16(-1,0,1),
			};
			for(u32 i=0; i<9; i++)
			{
				u8 content = CONTENT_AIR;
				float level = -0.5 * BS;
				u8 flags = 0;
				// Check neighbor
				v3s16 p2 = p + neighbor_dirs[i];
				MapNode n2 = data->m_vmanip.getNodeNoEx(blockpos_nodes + p2);
				if(n2.getContent() != CONTENT_IGNORE)
				{
					content = n2.getContent();

					if(n2.getContent() == CONTENT_WATERSOURCE)
						level = (-0.5+node_water_level) * BS;
<<<<<<< HEAD
					else if(n2.getContent() == CONTENT_WATER)
						level = (-0.5 + ((float)n2.param2 + 0.5) / 8.0
=======
					else if(n2.d == CONTENT_WATER)
						level = (-0.5 + ((float)(n2.param2 & LIQUID_LEVEL_MASK) + 0.5) / 8.0
>>>>>>> 976ec31c
								* node_water_level) * BS;

					// Check node above neighbor.
					// NOTE: This doesn't get executed if neighbor
					//       doesn't exist
					p2.Y += 1;
					n2 = data->m_vmanip.getNodeNoEx(blockpos_nodes + p2);
					if(n2.getContent() == CONTENT_WATERSOURCE || n2.getContent() == CONTENT_WATER)
						flags |= neighborflag_top_is_water;
				}
				
				neighbor_levels.insert(neighbor_dirs[i], level);
				neighbor_contents.insert(neighbor_dirs[i], content);
				neighbor_flags.insert(neighbor_dirs[i], flags);
			}

			//float water_level = (-0.5 + ((float)n.param2 + 0.5) / 8.0) * BS;
			//float water_level = neighbor_levels[v3s16(0,0,0)];

			// Corner heights (average between four waters)
			f32 corner_levels[4];
			
			v3s16 halfdirs[4] = {
				v3s16(0,0,0),
				v3s16(1,0,0),
				v3s16(1,0,1),
				v3s16(0,0,1),
			};
			for(u32 i=0; i<4; i++)
			{
				v3s16 cornerdir = halfdirs[i];
				float cornerlevel = 0;
				u32 valid_count = 0;
				for(u32 j=0; j<4; j++)
				{
					v3s16 neighbordir = cornerdir - halfdirs[j];
					u8 content = neighbor_contents[neighbordir];
					// Special case for source nodes
					if(content == CONTENT_WATERSOURCE)
					{
						cornerlevel = (-0.5+node_water_level)*BS;
						valid_count = 1;
						break;
					}
					else if(content == CONTENT_WATER)
					{
						cornerlevel += neighbor_levels[neighbordir];
						valid_count++;
					}
					else if(content == CONTENT_AIR)
					{
						cornerlevel += -0.5*BS;
						valid_count++;
					}
				}
				if(valid_count > 0)
					cornerlevel /= valid_count;
				corner_levels[i] = cornerlevel;
			}

			/*
				Generate sides
			*/

			v3s16 side_dirs[4] = {
				v3s16(1,0,0),
				v3s16(-1,0,0),
				v3s16(0,0,1),
				v3s16(0,0,-1),
			};
			s16 side_corners[4][2] = {
				{1, 2},
				{3, 0},
				{2, 3},
				{0, 1},
			};
			for(u32 i=0; i<4; i++)
			{
				v3s16 dir = side_dirs[i];

				/*
					If our topside is water and neighbor's topside
					is water, don't draw side face
				*/
				if(top_is_water &&
						neighbor_flags[dir] & neighborflag_top_is_water)
					continue;

				u8 neighbor_content = neighbor_contents[dir];
				
				// Don't draw face if neighbor is not air or water
				if(neighbor_content != CONTENT_AIR
						&& neighbor_content != CONTENT_WATER)
					continue;
				
				bool neighbor_is_water = (neighbor_content == CONTENT_WATER);
				
				// Don't draw any faces if neighbor is water and top is water
				if(neighbor_is_water == true && top_is_water == false)
					continue;
				
				video::S3DVertex vertices[4] =
				{
					/*video::S3DVertex(-BS/2,0,BS/2, 0,0,0, c, 0,1),
					video::S3DVertex(BS/2,0,BS/2, 0,0,0, c, 1,1),
					video::S3DVertex(BS/2,0,BS/2, 0,0,0, c, 1,0),
					video::S3DVertex(-BS/2,0,BS/2, 0,0,0, c, 0,0),*/
					video::S3DVertex(-BS/2,0,BS/2, 0,0,0, c,
							pa_water1.x0(), pa_water1.y1()),
					video::S3DVertex(BS/2,0,BS/2, 0,0,0, c,
							pa_water1.x1(), pa_water1.y1()),
					video::S3DVertex(BS/2,0,BS/2, 0,0,0, c,
							pa_water1.x1(), pa_water1.y0()),
					video::S3DVertex(-BS/2,0,BS/2, 0,0,0, c,
							pa_water1.x0(), pa_water1.y0()),
				};
				
				/*
					If our topside is water, set upper border of face
					at upper border of node
				*/
				if(top_is_water)
				{
					vertices[2].Pos.Y = 0.5*BS;
					vertices[3].Pos.Y = 0.5*BS;
				}
				/*
					Otherwise upper position of face is corner levels
				*/
				else
				{
					vertices[2].Pos.Y = corner_levels[side_corners[i][0]];
					vertices[3].Pos.Y = corner_levels[side_corners[i][1]];
				}
				
				/*
					If neighbor is water, lower border of face is corner
					water levels
				*/
				if(neighbor_is_water)
				{
					vertices[0].Pos.Y = corner_levels[side_corners[i][1]];
					vertices[1].Pos.Y = corner_levels[side_corners[i][0]];
				}
				/*
					If neighbor is not water, lower border of face is
					lower border of node
				*/
				else
				{
					vertices[0].Pos.Y = -0.5*BS;
					vertices[1].Pos.Y = -0.5*BS;
				}
				
				for(s32 j=0; j<4; j++)
				{
					if(dir == v3s16(0,0,1))
						vertices[j].Pos.rotateXZBy(0);
					if(dir == v3s16(0,0,-1))
						vertices[j].Pos.rotateXZBy(180);
					if(dir == v3s16(-1,0,0))
						vertices[j].Pos.rotateXZBy(90);
					if(dir == v3s16(1,0,-0))
						vertices[j].Pos.rotateXZBy(-90);

					vertices[j].Pos += intToFloat(p + blockpos_nodes, BS);
				}

				u16 indices[] = {0,1,2,2,3,0};
				// Add to mesh collector
				collector.append(material_water1, vertices, 4, indices, 6);
			}
			
			/*
				Generate top side, if appropriate
			*/
			
			if(top_is_water == false)
			{
				video::S3DVertex vertices[4] =
				{
					/*video::S3DVertex(-BS/2,0,-BS/2, 0,0,0, c, 0,1),
					video::S3DVertex(BS/2,0,-BS/2, 0,0,0, c, 1,1),
					video::S3DVertex(BS/2,0,BS/2, 0,0,0, c, 1,0),
					video::S3DVertex(-BS/2,0,BS/2, 0,0,0, c, 0,0),*/
					video::S3DVertex(-BS/2,0,BS/2, 0,0,0, c,
							pa_water1.x0(), pa_water1.y1()),
					video::S3DVertex(BS/2,0,BS/2, 0,0,0, c,
							pa_water1.x1(), pa_water1.y1()),
					video::S3DVertex(BS/2,0,-BS/2, 0,0,0, c,
							pa_water1.x1(), pa_water1.y0()),
					video::S3DVertex(-BS/2,0,-BS/2, 0,0,0, c,
							pa_water1.x0(), pa_water1.y0()),
				};
				
				// This fixes a strange bug
				s32 corner_resolve[4] = {3,2,1,0};

				for(s32 i=0; i<4; i++)
				{
					//vertices[i].Pos.Y += water_level;
					//vertices[i].Pos.Y += neighbor_levels[v3s16(0,0,0)];
					s32 j = corner_resolve[i];
					vertices[i].Pos.Y += corner_levels[j];
					vertices[i].Pos += intToFloat(p + blockpos_nodes, BS);
				}

				u16 indices[] = {0,1,2,2,3,0};
				// Add to mesh collector
				collector.append(material_water1, vertices, 4, indices, 6);
			}
		}
		/*
			Add water sources to mesh if using new style
		*/
		else if(n.getContent() == CONTENT_WATERSOURCE && new_style_water)
		{
			//bool top_is_water = false;
			bool top_is_air = false;
			MapNode n = data->m_vmanip.getNodeNoEx(blockpos_nodes + v3s16(x,y+1,z));
			/*if(n.getContent() == CONTENT_WATER || n.getContent() == CONTENT_WATERSOURCE)
				top_is_water = true;*/
			if(n.getContent() == CONTENT_AIR)
				top_is_air = true;
			
			/*if(top_is_water == true)
				continue;*/
			if(top_is_air == false)
				continue;

			u8 l = decode_light(n.getLightBlend(data->m_daynight_ratio));
			video::SColor c(WATER_ALPHA,l,l,l);
			
			video::S3DVertex vertices[4] =
			{
				/*video::S3DVertex(-BS/2,0,-BS/2, 0,0,0, c, 0,1),
				video::S3DVertex(BS/2,0,-BS/2, 0,0,0, c, 1,1),
				video::S3DVertex(BS/2,0,BS/2, 0,0,0, c, 1,0),
				video::S3DVertex(-BS/2,0,BS/2, 0,0,0, c, 0,0),*/
				video::S3DVertex(-BS/2,0,BS/2, 0,0,0, c,
						pa_water1.x0(), pa_water1.y1()),
				video::S3DVertex(BS/2,0,BS/2, 0,0,0, c,
						pa_water1.x1(), pa_water1.y1()),
				video::S3DVertex(BS/2,0,-BS/2, 0,0,0, c,
						pa_water1.x1(), pa_water1.y0()),
				video::S3DVertex(-BS/2,0,-BS/2, 0,0,0, c,
						pa_water1.x0(), pa_water1.y0()),
			};

			for(s32 i=0; i<4; i++)
			{
				vertices[i].Pos.Y += (-0.5+node_water_level)*BS;
				vertices[i].Pos += intToFloat(p + blockpos_nodes, BS);
			}

			u16 indices[] = {0,1,2,2,3,0};
			// Add to mesh collector
			collector.append(material_water1, vertices, 4, indices, 6);
		}
		/*
			Add leaves if using new style
		*/
		else if(n.getContent() == CONTENT_LEAVES && new_style_leaves)
		{
			/*u8 l = decode_light(n.getLightBlend(data->m_daynight_ratio));*/
			u8 l = decode_light(undiminish_light(n.getLightBlend(data->m_daynight_ratio)));
			video::SColor c(255,l,l,l);

			for(u32 j=0; j<6; j++)
			{
				video::S3DVertex vertices[4] =
				{
					/*video::S3DVertex(-BS/2,-BS/2,BS/2, 0,0,0, c, 0,1),
					video::S3DVertex(BS/2,-BS/2,BS/2, 0,0,0, c, 1,1),
					video::S3DVertex(BS/2,BS/2,BS/2, 0,0,0, c, 1,0),
					video::S3DVertex(-BS/2,BS/2,BS/2, 0,0,0, c, 0,0),*/
					video::S3DVertex(-BS/2,-BS/2,BS/2, 0,0,0, c,
						pa_leaves1.x0(), pa_leaves1.y1()),
					video::S3DVertex(BS/2,-BS/2,BS/2, 0,0,0, c,
						pa_leaves1.x1(), pa_leaves1.y1()),
					video::S3DVertex(BS/2,BS/2,BS/2, 0,0,0, c,
						pa_leaves1.x1(), pa_leaves1.y0()),
					video::S3DVertex(-BS/2,BS/2,BS/2, 0,0,0, c,
						pa_leaves1.x0(), pa_leaves1.y0()),
				};

				if(j == 0)
				{
					for(u16 i=0; i<4; i++)
						vertices[i].Pos.rotateXZBy(0);
				}
				else if(j == 1)
				{
					for(u16 i=0; i<4; i++)
						vertices[i].Pos.rotateXZBy(180);
				}
				else if(j == 2)
				{
					for(u16 i=0; i<4; i++)
						vertices[i].Pos.rotateXZBy(-90);
				}
				else if(j == 3)
				{
					for(u16 i=0; i<4; i++)
						vertices[i].Pos.rotateXZBy(90);
				}
				else if(j == 4)
				{
					for(u16 i=0; i<4; i++)
						vertices[i].Pos.rotateYZBy(-90);
				}
				else if(j == 5)
				{
					for(u16 i=0; i<4; i++)
						vertices[i].Pos.rotateYZBy(90);
				}

				for(u16 i=0; i<4; i++)
				{
					vertices[i].Pos += intToFloat(p + blockpos_nodes, BS);
				}

				u16 indices[] = {0,1,2,2,3,0};
				// Add to mesh collector
				collector.append(material_leaves1, vertices, 4, indices, 6);
			}
		}
		/*
			Add glass
		*/
		else if(n.getContent() == CONTENT_GLASS)
		{
			u8 l = decode_light(undiminish_light(n.getLightBlend(data->m_daynight_ratio)));
			video::SColor c(255,l,l,l);

			for(u32 j=0; j<6; j++)
			{
				video::S3DVertex vertices[4] =
				{
					video::S3DVertex(-BS/2,-BS/2,BS/2, 0,0,0, c,
						pa_glass.x0(), pa_glass.y1()),
					video::S3DVertex(BS/2,-BS/2,BS/2, 0,0,0, c,
						pa_glass.x1(), pa_glass.y1()),
					video::S3DVertex(BS/2,BS/2,BS/2, 0,0,0, c,
						pa_glass.x1(), pa_glass.y0()),
					video::S3DVertex(-BS/2,BS/2,BS/2, 0,0,0, c,
						pa_glass.x0(), pa_glass.y0()),
				};

				if(j == 0)
				{
					for(u16 i=0; i<4; i++)
						vertices[i].Pos.rotateXZBy(0);
				}
				else if(j == 1)
				{
					for(u16 i=0; i<4; i++)
						vertices[i].Pos.rotateXZBy(180);
				}
				else if(j == 2)
				{
					for(u16 i=0; i<4; i++)
						vertices[i].Pos.rotateXZBy(-90);
				}
				else if(j == 3)
				{
					for(u16 i=0; i<4; i++)
						vertices[i].Pos.rotateXZBy(90);
				}
				else if(j == 4)
				{
					for(u16 i=0; i<4; i++)
						vertices[i].Pos.rotateYZBy(-90);
				}
				else if(j == 5)
				{
					for(u16 i=0; i<4; i++)
						vertices[i].Pos.rotateYZBy(90);
				}

				for(u16 i=0; i<4; i++)
				{
					vertices[i].Pos += intToFloat(p + blockpos_nodes, BS);
				}

				u16 indices[] = {0,1,2,2,3,0};
				// Add to mesh collector
				collector.append(material_glass, vertices, 4, indices, 6);
			}
		}
		/*
			Add fence
		*/
		else if(n.getContent() == CONTENT_FENCE)
		{
			u8 l = decode_light(undiminish_light(n.getLightBlend(data->m_daynight_ratio)));
			video::SColor c(255,l,l,l);

			const f32 post_rad=(f32)BS/10;
			const f32 bar_rad=(f32)BS/20;
			const f32 bar_len=(f32)(BS/2)-post_rad;

			// The post - always present
			v3f pos = intToFloat(p+blockpos_nodes, BS);
			f32 postuv[24]={
					0.4,0.4,0.6,0.6,
					0.35,0,0.65,1,
					0.35,0,0.65,1,
					0.35,0,0.65,1,
					0.35,0,0.65,1,
					0.4,0.4,0.6,0.6};
			makeCuboid(material_wood, &collector,
				&pa_wood, c, pos,
				post_rad,BS/2,post_rad, postuv);

			// Now a section of fence, +X, if there's a post there
			v3s16 p2 = p;
			p2.X++;
			MapNode n2 = data->m_vmanip.getNodeNoEx(blockpos_nodes + p2);
			if(n2.getContent() == CONTENT_FENCE)
			{
				pos = intToFloat(p+blockpos_nodes, BS);
				pos.X += BS/2;
				pos.Y += BS/4;
				f32 xrailuv[24]={
					0,0.4,1,0.6,
					0,0.4,1,0.6,
					0,0.4,1,0.6,
					0,0.4,1,0.6,
					0,0.4,1,0.6,
					0,0.4,1,0.6};
				makeCuboid(material_wood, &collector,
					&pa_wood, c, pos,
					bar_len,bar_rad,bar_rad, xrailuv);

				pos.Y -= BS/2;
				makeCuboid(material_wood, &collector,
					&pa_wood, c, pos,
					bar_len,bar_rad,bar_rad, xrailuv);
			}

			// Now a section of fence, +Z, if there's a post there
			p2 = p;
			p2.Z++;
			n2 = data->m_vmanip.getNodeNoEx(blockpos_nodes + p2);
			if(n2.getContent() == CONTENT_FENCE)
			{
				pos = intToFloat(p+blockpos_nodes, BS);
				pos.Z += BS/2;
				pos.Y += BS/4;
				f32 zrailuv[24]={
					0,0.4,1,0.6,
					0,0.4,1,0.6,
					0,0.4,1,0.6,
					0,0.4,1,0.6,
					0,0.4,1,0.6,
					0,0.4,1,0.6};
				makeCuboid(material_wood, &collector,
					&pa_wood, c, pos,
					bar_rad,bar_rad,bar_len, zrailuv);
				pos.Y -= BS/2;
				makeCuboid(material_wood, &collector,
					&pa_wood, c, pos,
					bar_rad,bar_rad,bar_len, zrailuv);

			}

		}
#if 1
		/*
			Add stones with minerals if stone is invisible
		*/
		else if(n.getContent() == CONTENT_STONE && invisible_stone && n.getMineral() != MINERAL_NONE)
		{
			for(u32 j=0; j<6; j++)
			{
				// NOTE: Hopefully g_6dirs[j] is the right direction...
				v3s16 dir = g_6dirs[j];
				/*u8 l = 0;
				MapNode n2 = data->m_vmanip.getNodeNoEx(blockpos_nodes + dir);
				if(content_features(n2).param_type == CPT_LIGHT)
					l = decode_light(n2.getLightBlend(data->m_daynight_ratio));
				else
					l = 255;*/
				u8 l = 255;
				video::SColor c(255,l,l,l);
				
				// Get the right texture
				TileSpec ts = n.getTile(dir);
				AtlasPointer ap = ts.texture;
				material_general.setTexture(0, ap.atlas);
				video::S3DVertex vertices[4] =
 				{
					/*video::S3DVertex(-BS/2,-BS/2,BS/2, 0,0,0, c, 0,1),
					video::S3DVertex(BS/2,-BS/2,BS/2, 0,0,0, c, 1,1),
					video::S3DVertex(BS/2,BS/2,BS/2, 0,0,0, c, 1,0),
					video::S3DVertex(-BS/2,BS/2,BS/2, 0,0,0, c, 0,0),*/
					video::S3DVertex(-BS/2,-BS/2,BS/2, 0,0,0, c,
						ap.x0(), ap.y1()),
					video::S3DVertex(BS/2,-BS/2,BS/2, 0,0,0, c,
						ap.x1(), ap.y1()),
					video::S3DVertex(BS/2,BS/2,BS/2, 0,0,0, c,
						ap.x1(), ap.y0()),
					video::S3DVertex(-BS/2,BS/2,BS/2, 0,0,0, c,
						ap.x0(), ap.y0()),
				};

				if(j == 0)
				{
					for(u16 i=0; i<4; i++)
						vertices[i].Pos.rotateXZBy(0);
				}
				else if(j == 1)
				{
					for(u16 i=0; i<4; i++)
						vertices[i].Pos.rotateXZBy(180);
				}
				else if(j == 2)
				{
					for(u16 i=0; i<4; i++)
						vertices[i].Pos.rotateXZBy(-90);
				}
				else if(j == 3)
				{
					for(u16 i=0; i<4; i++)
						vertices[i].Pos.rotateXZBy(90);
				}
				else if(j == 4)

				for(u16 i=0; i<4; i++)
				{
					vertices[i].Pos += intToFloat(p + blockpos_nodes, BS);
				}

				u16 indices[] = {0,1,2,2,3,0};
				// Add to mesh collector
				collector.append(material_general, vertices, 4, indices, 6);
			}
		}
#endif
		else if(n.d == CONTENT_PAPYRUS)
		{
			u8 l = decode_light(undiminish_light(n.getLightBlend(data->m_daynight_ratio)));
			video::SColor c(255,l,l,l);

			for(u32 j=0; j<4; j++)
			{
				video::S3DVertex vertices[4] =
				{
					video::S3DVertex(-BS/2,-BS/2,0, 0,0,0, c,
						pa_papyrus.x0(), pa_papyrus.y1()),
					video::S3DVertex(BS/2,-BS/2,0, 0,0,0, c,
						pa_papyrus.x1(), pa_papyrus.y1()),
					video::S3DVertex(BS/2,BS/2,0, 0,0,0, c,
						pa_papyrus.x1(), pa_papyrus.y0()),
					video::S3DVertex(-BS/2,BS/2,0, 0,0,0, c,
						pa_papyrus.x0(), pa_papyrus.y0()),
				};

				if(j == 0)
				{
					for(u16 i=0; i<4; i++)
						vertices[i].Pos.rotateXZBy(45);
				}
				else if(j == 1)
				{
					for(u16 i=0; i<4; i++)
						vertices[i].Pos.rotateXZBy(-45);
				}
				else if(j == 2)
				{
					for(u16 i=0; i<4; i++)
						vertices[i].Pos.rotateXZBy(135);
				}
				else if(j == 3)
				{
					for(u16 i=0; i<4; i++)
						vertices[i].Pos.rotateXZBy(-135);
				}

				for(u16 i=0; i<4; i++)
				{
					vertices[i].Pos += intToFloat(p + blockpos_nodes, BS);
				}

				u16 indices[] = {0,1,2,2,3,0};
				// Add to mesh collector
				collector.append(material_papyrus, vertices, 4, indices, 6);
			}
		}
		else if(n.d == CONTENT_RAIL)
		{
			u8 l = decode_light(n.getLightBlend(data->m_daynight_ratio));
			video::SColor c(255,l,l,l);

			bool is_rail_x [] = { false, false };  /* x-1, x+1 */
			bool is_rail_z [] = { false, false };  /* z-1, z+1 */

			MapNode n_minus_x = data->m_vmanip.getNodeNoEx(blockpos_nodes + v3s16(x-1,y,z));
			MapNode n_plus_x = data->m_vmanip.getNodeNoEx(blockpos_nodes + v3s16(x+1,y,z));
			MapNode n_minus_z = data->m_vmanip.getNodeNoEx(blockpos_nodes + v3s16(x,y,z-1));
			MapNode n_plus_z = data->m_vmanip.getNodeNoEx(blockpos_nodes + v3s16(x,y,z+1));

			if(n_minus_x.d == CONTENT_RAIL)
				is_rail_x[0] = true;
			if(n_plus_x.d == CONTENT_RAIL)
				is_rail_x[1] = true;
			if(n_minus_z.d == CONTENT_RAIL)
				is_rail_z[0] = true;
			if(n_plus_z.d == CONTENT_RAIL)
				is_rail_z[1] = true;

			float d = (float)BS/16;
			video::S3DVertex vertices[4] =
			{
				video::S3DVertex(-BS/2,-BS/2+d,-BS/2, 0,0,0, c,
					0, 1),
				video::S3DVertex(BS/2,-BS/2+d,-BS/2, 0,0,0, c,
					1, 1),
				video::S3DVertex(BS/2,-BS/2+d,BS/2, 0,0,0, c,
					1, 0),
				video::S3DVertex(-BS/2,-BS/2+d,BS/2, 0,0,0, c,
					0, 0),
			};

			video::SMaterial material_rail;
			material_rail.setFlag(video::EMF_LIGHTING, false);
			material_rail.setFlag(video::EMF_BACK_FACE_CULLING, false);
			material_rail.setFlag(video::EMF_BILINEAR_FILTER, false);
			material_rail.setFlag(video::EMF_FOG_ENABLE, true);
			material_rail.MaterialType
					= video::EMT_TRANSPARENT_ALPHA_CHANNEL_REF;

			int adjacencies = is_rail_x[0] + is_rail_x[1] + is_rail_z[0] + is_rail_z[1];

			// Assign textures
			if(adjacencies < 2)
				material_rail.setTexture(0, g_texturesource->getTextureRaw("rail.png"));
			else if(adjacencies == 2)
			{
				if((is_rail_x[0] && is_rail_x[1]) || (is_rail_z[0] && is_rail_z[1]))
					material_rail.setTexture(0, g_texturesource->getTextureRaw("rail.png"));
				else
					material_rail.setTexture(0, g_texturesource->getTextureRaw("rail_curved.png"));
			}
			else if(adjacencies == 3)
				material_rail.setTexture(0, g_texturesource->getTextureRaw("rail_t_junction.png"));
			else if(adjacencies == 4)
				material_rail.setTexture(0, g_texturesource->getTextureRaw("rail_crossing.png"));

			// Rotate textures
			int angle = 0;

			if(adjacencies == 1)
			{
				if(is_rail_x[0] || is_rail_x[1])
					angle = 90;
			}
			else if(adjacencies == 2)
			{
				if(is_rail_x[0] && is_rail_x[1])
					angle = 90;
				else if(is_rail_x[0] && is_rail_z[0])
					angle = 270;
				else if(is_rail_x[0] && is_rail_z[1])
					angle = 180;
				else if(is_rail_x[1] && is_rail_z[1])
					angle = 90;
			}
			else if(adjacencies == 3)
			{
				if(!is_rail_x[0])
					angle=0;
				if(!is_rail_x[1])
					angle=180;
				if(!is_rail_z[0])
					angle=90;
				if(!is_rail_z[1])
					angle=270;
			}

			if(angle != 0) {
				for(u16 i=0; i<4; i++)
					vertices[i].Pos.rotateXZBy(angle);
			}

			for(s32 i=0; i<4; i++)
			{
				vertices[i].Pos += intToFloat(p + blockpos_nodes, BS);
			}

			u16 indices[] = {0,1,2,2,3,0};
			collector.append(material_rail, vertices, 4, indices, 6);
		}
	}
}
#endif
<|MERGE_RESOLUTION|>--- conflicted
+++ resolved
@@ -374,13 +374,8 @@
 
 					if(n2.getContent() == CONTENT_WATERSOURCE)
 						level = (-0.5+node_water_level) * BS;
-<<<<<<< HEAD
 					else if(n2.getContent() == CONTENT_WATER)
 						level = (-0.5 + ((float)n2.param2 + 0.5) / 8.0
-=======
-					else if(n2.d == CONTENT_WATER)
-						level = (-0.5 + ((float)(n2.param2 & LIQUID_LEVEL_MASK) + 0.5) / 8.0
->>>>>>> 976ec31c
 								* node_water_level) * BS;
 
 					// Check node above neighbor.
@@ -872,8 +867,9 @@
 				TileSpec ts = n.getTile(dir);
 				AtlasPointer ap = ts.texture;
 				material_general.setTexture(0, ap.atlas);
+
 				video::S3DVertex vertices[4] =
- 				{
+				{
 					/*video::S3DVertex(-BS/2,-BS/2,BS/2, 0,0,0, c, 0,1),
 					video::S3DVertex(BS/2,-BS/2,BS/2, 0,0,0, c, 1,1),
 					video::S3DVertex(BS/2,BS/2,BS/2, 0,0,0, c, 1,0),
@@ -921,7 +917,7 @@
 			}
 		}
 #endif
-		else if(n.d == CONTENT_PAPYRUS)
+		else if(n.getContent() == CONTENT_PAPYRUS)
 		{
 			u8 l = decode_light(undiminish_light(n.getLightBlend(data->m_daynight_ratio)));
 			video::SColor c(255,l,l,l);
@@ -971,7 +967,7 @@
 				collector.append(material_papyrus, vertices, 4, indices, 6);
 			}
 		}
-		else if(n.d == CONTENT_RAIL)
+		else if(n.getContent() == CONTENT_RAIL)
 		{
 			u8 l = decode_light(n.getLightBlend(data->m_daynight_ratio));
 			video::SColor c(255,l,l,l);
@@ -984,13 +980,13 @@
 			MapNode n_minus_z = data->m_vmanip.getNodeNoEx(blockpos_nodes + v3s16(x,y,z-1));
 			MapNode n_plus_z = data->m_vmanip.getNodeNoEx(blockpos_nodes + v3s16(x,y,z+1));
 
-			if(n_minus_x.d == CONTENT_RAIL)
+			if(n_minus_x.getContent() == CONTENT_RAIL)
 				is_rail_x[0] = true;
-			if(n_plus_x.d == CONTENT_RAIL)
+			if(n_plus_x.getContent() == CONTENT_RAIL)
 				is_rail_x[1] = true;
-			if(n_minus_z.d == CONTENT_RAIL)
+			if(n_minus_z.getContent() == CONTENT_RAIL)
 				is_rail_z[0] = true;
-			if(n_plus_z.d == CONTENT_RAIL)
+			if(n_plus_z.getContent() == CONTENT_RAIL)
 				is_rail_z[1] = true;
 
 			float d = (float)BS/16;
